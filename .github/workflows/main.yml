--- conflicted
+++ resolved
@@ -10,16 +10,7 @@
     runs-on: ubuntu-latest
     strategy:
       matrix:
-<<<<<<< HEAD
-        python-version: 
-          - "3.7"
-          - "3.8"
-          - "3.9"
-          - "3.10"
-          - "3.11-dev"
-=======
         python-version: ["3.7", "3.8", "3.9", "3.10", "3.11-dev"]
->>>>>>> 2e85fcd5
 
     steps:
     - uses: actions/checkout@v2
