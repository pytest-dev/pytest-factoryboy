--- conflicted
+++ resolved
@@ -4,8 +4,7 @@
 
 [tool.black]
 line-length = 120
-<<<<<<< HEAD
-target-version = ['py37', 'py38', 'py39', 'py310', 'py310']
+target-version = ['py37', 'py38', 'py39', 'py310']
 
 [tool.mypy]
 allow_redefinition = false
@@ -26,7 +25,4 @@
 warn_unreachable = true
 warn_no_return = true
 pretty = true
-show_error_codes = true
-=======
-target-version = ['py37', 'py38', 'py39', 'py310']
->>>>>>> ba268c8d
+show_error_codes = true