"""Factory boy fixture integration."""
from __future__ import annotations

import inspect
import os
import sys
from dataclasses import dataclass
from inspect import signature
from typing import TYPE_CHECKING, overload

import factory
import factory.builder
import factory.declarations
import factory.enums
import inflection
from factory.declarations import NotProvided

from .codegen import FixtureDef, make_fixture_model_module, upgrade_module
from .compat import PostGenerationContext

if TYPE_CHECKING:
    from types import FrameType, ModuleType
    from typing import Any, Callable, Mapping, TypeVar

    from _pytest.fixtures import FixtureFunction, SubRequest
    from factory.builder import BuildStep
    from factory.declarations import PostGeneration, PostGenerationContext

    FactoryType = type[factory.Factory]
    T = TypeVar("T")
    F = TypeVar("F", bound=FactoryType)


def should_rewrite_source() -> bool:
    return os.getenv("PYTEST_FACTORYBOY_REWRITE_SOURCE", "false") == "true"


SEPARATOR = "__"

raise_on_usage = False


@dataclass(eq=False)
class DeferredFunction:
    name: str
    factory: FactoryType
    is_related: bool
    function: Callable[[SubRequest], Any]

    def __call__(self, request: SubRequest) -> Any:
        return self.function(request)


def raise_if_upgrade_necessary():
    if raise_on_usage:
        if should_rewrite_source():
            raise RuntimeError(
                "Source code is rewritten, you can now restart the pytest run "
                "**without the env variable** PYTEST_FACTORYBOY_REWRITE_SOURCE."
            )
        else:
            raise TypeError(
                "You must upgrade your usages of `register(...)`. "
                "_name param became name param; **kwargs params became factory_kwargs param. "
                "You can let pytest-factoryboy rewrite your source code by setting "
                "the environment variable PYTEST_FACTORYBOY_REWRITE_SOURCE=true "
                "and restarting the pytest run."
            )


def _register_old(
    factory_class: F | None = None,
    _name: str | None = None,
    *,
    _caller_locals: dict[str, Any] | None = None,
    **kwargs: Any,
) -> F | Callable[[F], F]:
    ...


old_register_signature = signature(_register_old)

# register(AuthorFactory, ...)
#
# @register
# class AuthorFactory(factory.Factory): ...
@overload
def register(
    factory_class: F,
    name: str | None = None,
    factory_kwargs: Mapping[str, Any] = None,
    _caller_module: ModuleType | None = None,
    _caller_locals: dict[str, Any] | None = None,
) -> F:
    ...


# @register(...)
# class AuthorFactory(factory.Factory): ...
@overload
def register(
    *,
    name: str | None = None,
    factory_kwargs: Mapping[str, Any] = None,
    _caller_module: ModuleType | None = None,
    _caller_locals: dict[str, Any] | None = None,
) -> Callable[[F], F]:
    ...


def register(
    factory_class: F | None = None,
    *args,
    _caller_module: ModuleType | None = None,
    _caller_locals: dict[str, Any] | None = None,
    **kwargs,
) -> F | Callable[[F], F]:
    if _caller_module is None:
        _caller_module = inspect.getmodule(get_caller_frame())
    if _caller_locals is None:
        _caller_locals = get_caller_locals()

    if factory_class is None:

        def register_(factory_class: F) -> F:
            return register(
                factory_class, *args, **kwargs, _caller_module=_caller_module, _caller_locals=_caller_locals
            )

        return register_

    try:
        match = new_register_signature.bind(factory_class, *args, **kwargs, _caller_locals=_caller_locals)
    except TypeError:
        pass
    else:
        return _register_new(*match.args, **match.kwargs)

    old_match = old_register_signature.bind(factory_class, *args, **kwargs)

    name = old_match.arguments.pop("_name", None)
    global raise_on_usage
    raise_on_usage = True

    # TODO: Give better instructions on how to migrate to new usage
    if should_rewrite_source():
        caller_frame = get_caller_frame()
        caller_module = inspect.getmodule(caller_frame)
        upgrade_module(module=caller_module)

    return _register_new(
        factory_class=factory_class,
        name=name,
        factory_kwargs=old_match.kwargs,
        _caller_locals=_caller_locals,
    )


# register(AuthorFactory, ...)
#
# @register
# class AuthorFactory(factory.Factory): ...
@overload
def _register_new(
    factory_class: F,
    name: str | None = None,
    factory_kwargs: Mapping[str, Any] = None,
    _caller_locals: dict[str, Any] = None,
) -> F:
    ...


# @register(...)
# class AuthorFactory(factory.Factory): ...
@overload
def _register_new(
    *,
    name: str | None = None,
    factory_kwargs: Mapping[str, Any] = None,
    _caller_locals: dict[str, Any] = None,
) -> Callable[[F], F]:
    ...


def _register_new(
    factory_class: F | None = None,
    name: str | None = None,  # TODO: Rename to model_name
    factory_kwargs: Mapping[str, Any] = None,
    _caller_locals: dict[str, Any] = None,
) -> F | Callable[[F], F]:
    r"""Register fixtures for the factory class.

    :param factory_class: Factory class to register.
    :param name: Name of the model fixture. By default, is lowercase-underscored model name.
    :param factory_kwargs: Optional keyword arguments that override factory attributes.
    :param _caller_locals: Dictionary where to inject the generated fixtures. Defaults to the caller's locals().
    """
    if _caller_locals is None:
        _caller_locals = get_caller_locals()

    if factory_class is None:

        def register_(factory_class: F) -> F:
            return register(factory_class, name=name, factory_kwargs=factory_kwargs, _caller_locals=_caller_locals)

        return register_

    if factory_kwargs is None:
        factory_kwargs = {}

    assert not factory_class._meta.abstract, "Can't register abstract factories."
    assert factory_class._meta.model is not None, "Factory model class is not specified."

    fixture_defs: list[FixtureDef] = []

    model_name = get_model_name(factory_class) if name is None else name
    factory_name = get_factory_name(factory_class)

    deps = get_deps(factory_class, model_name=model_name)
    related: list[str] = []

    for attr, value in factory_class._meta.declarations.items():
        args = []
        attr_name = SEPARATOR.join((model_name, attr))

<<<<<<< HEAD
        if isinstance(value, factory.declarations.PostGeneration):
            value = factory_kwargs.get(attr, None)
            if isinstance(value, LazyFixture):
                args = value.args
=======
        if isinstance(value, (factory.SubFactory, factory.RelatedFactory)):
            value = kwargs.get(attr, value)
            subfactory_class = value.get_factory()
            subfactory_deps = get_deps(subfactory_class, factory_class)

            args = list(subfactory_deps)
            if isinstance(value, factory.RelatedFactory):
                related_model = get_model_name(subfactory_class)
                args.append(related_model)
                related.append(related_model)
                related.append(attr_name)
                related.extend(subfactory_deps)

            if isinstance(value, factory.SubFactory):
                args.append(inflection.underscore(subfactory_class._meta.model.__name__))
>>>>>>> 40b039bc

            fixture_defs.append(
                FixtureDef(
                    name=attr_name,
                    function_name="subfactory_fixture",
                    function_kwargs={"factory_class": subfactory_class},
                    deps=args,
                )
            )
            continue

        if isinstance(value, factory.PostGeneration):
            default_value = None
        elif isinstance(value, factory.PostGenerationMethodCall):
            default_value = value.method_arg
        else:
<<<<<<< HEAD
            value = factory_kwargs.get(attr, value)
=======
            default_value = value
>>>>>>> 40b039bc

        value = kwargs.get(attr, default_value)

        if isinstance(value, LazyFixture):
            args = value.args

        fixture_defs.append(
            FixtureDef(
                name=attr_name,
                function_name="attr_fixture",
                function_kwargs={"value": value},
                deps=args,
            )
        )

    if factory_name not in _caller_locals:
        fixture_defs.append(
            FixtureDef(
                name=factory_name,
                function_name="factory_fixture",
                function_kwargs={"factory_class": factory_class},
            )
        )

    fixture_defs.append(
        FixtureDef(
            name=model_name,
            function_name="model_fixture",
            function_kwargs={"factory_name": factory_name},
            deps=deps,
            related=related,
        )
    )

    generated_module = make_fixture_model_module(model_name, fixture_defs)

    for fixture_def in fixture_defs:
        exported_name = fixture_def.name
        fixture_function = getattr(generated_module, exported_name)
        inject_into_caller(exported_name, fixture_function, _caller_locals)

    return factory_class


new_register_signature = signature(_register_new)


def inject_into_caller(name: str, function: Callable[..., Any], locals_: dict[str, Any]) -> None:
    """Inject a function into the caller's locals, making sure that the function will work also within classes."""
    # We need to check if the caller frame is a class, since in that case the first argument is the class itself.
    # In that case, we can apply the staticmethod() decorator to the injected function, so that the first param
    # will be disregarded.
    # To figure out if the caller frame is a class, we can check if the __qualname__ attribute is present.

    # According to the python docs, __qualname__ is available for both **classes and functions**.
    # However, it seems that for functions it is not yet available in the function namespace before it's defined.
    # This could change in the future, but it shouldn't be too much of a problem since registering a factory
    # in a function namespace would not make it usable anyway.
    # Therefore, we can just check for __qualname__ to figure out if we are in a class, and apply the @staticmethod.
    is_class_or_function = "__qualname__" in locals_
    if is_class_or_function:
        function = staticmethod(function)

    locals_[name] = function


def get_model_name(factory_class: FactoryType) -> str:
    """Get model fixture name by factory."""
    return (
        inflection.underscore(factory_class._meta.model.__name__)
        if not isinstance(factory_class._meta.model, str)
        else factory_class._meta.model
    )


def get_factory_name(factory_class: FactoryType) -> str:
    """Get factory fixture name by factory."""
    return inflection.underscore(factory_class.__name__)


def get_deps(
    factory_class: FactoryType,
    parent_factory_class: FactoryType | None = None,
    model_name: str | None = None,
) -> list[str]:
    """Get factory dependencies.

    :return: List of the fixture argument names for dependency injection.
    """
    model_name = get_model_name(factory_class) if model_name is None else model_name
    parent_model_name = get_model_name(parent_factory_class) if parent_factory_class is not None else None

    def is_dep(value: Any) -> bool:
        if isinstance(value, factory.RelatedFactory):
            return False
        if isinstance(value, factory.SubFactory) and get_model_name(value.get_factory()) == parent_model_name:
            return False
        if isinstance(value, factory.declarations.PostGenerationDeclaration):
            # Dependency on extracted value
            return True

        return True

    return [
        SEPARATOR.join((model_name, attr)) for attr, value in factory_class._meta.declarations.items() if is_dep(value)
    ]


def evaluate(request: SubRequest, value: LazyFixture | Any) -> Any:
    """Evaluate the declaration (lazy fixtures, etc)."""
    return value.evaluate(request) if isinstance(value, LazyFixture) else value


def model_fixture(request: SubRequest, factory_name: str) -> Any:
    """Model fixture implementation."""
    raise_if_upgrade_necessary()
    factoryboy_request = request.getfixturevalue("factoryboy_request")

    # Try to evaluate as much post-generation dependencies as possible
    factoryboy_request.evaluate(request)

    assert request.fixturename  # NOTE: satisfy mypy
    fixture_name = request.fixturename
    prefix = "".join((fixture_name, SEPARATOR))
    # NOTE: following type hinting is required, because of `mypy` bug.
    # Reference: https://github.com/python/mypy/issues/2477
    factory_class: factory.base.FactoryMetaClass = request.getfixturevalue(factory_name)

    # Create model fixture instance
    class Factory(factory_class):
        pass

    Factory._meta.base_declarations = {
        k: v
        for k, v in Factory._meta.base_declarations.items()
        if not isinstance(v, factory.declarations.PostGenerationDeclaration)
    }
    Factory._meta.post_declarations = factory.builder.DeclarationSet()

    kwargs = {}
    for key in factory_class._meta.pre_declarations:
        argname = "".join((prefix, key))
        if argname in request._fixturedef.argnames:
            kwargs[key] = evaluate(request, request.getfixturevalue(argname))

    strategy = factory.enums.CREATE_STRATEGY
    builder = factory.builder.StepBuilder(Factory._meta, kwargs, strategy)
    step = factory.builder.BuildStep(builder=builder, sequence=Factory._meta.next_sequence())

    instance = Factory(**kwargs)

    # Cache the instance value on pytest level so that the fixture can be resolved before the return
    request._fixturedef.cached_result = (instance, 0, None)
    request._fixture_defs[fixture_name] = request._fixturedef

    # Defer post-generation declarations
    deferred: list[DeferredFunction] = []

    for attr in factory_class._meta.post_declarations.sorted():

        decl = factory_class._meta.post_declarations.declarations[attr]

        if isinstance(decl, factory.RelatedFactory):
            deferred.append(make_deferred_related(factory_class, fixture_name, attr))
        else:
            argname = "".join((prefix, attr))
            extra = {}
            for k, v in factory_class._meta.post_declarations.contexts[attr].items():
                if k == "":
                    continue
                post_attr = SEPARATOR.join((argname, k))

                if post_attr in request._fixturedef.argnames:
                    extra[k] = evaluate(request, request.getfixturevalue(post_attr))
                else:
                    extra[k] = v
            # Handle special case for ``PostGenerationMethodCall`` where
            # `attr_fixture` value is equal to ``NotProvided``, which mean
            # that `value_provided` should be falsy
            postgen_value = evaluate(request, request.getfixturevalue(argname))
            postgen_context = PostGenerationContext(
                value_provided=(postgen_value is not NotProvided),
                value=postgen_value,
                extra=extra,
            )
            deferred.append(
                make_deferred_postgen(step, factory_class, fixture_name, instance, attr, decl, postgen_context)
            )
    factoryboy_request.defer(deferred)

    # Try to evaluate as much post-generation dependencies as possible
    factoryboy_request.evaluate(request)
    return instance


def make_deferred_related(factory: FactoryType, fixture: str, attr: str) -> DeferredFunction:
    """Make deferred function for the related factory declaration.

    :param factory: Factory class.
    :param fixture: Object fixture name e.g. "book".
    :param attr: Declaration attribute name e.g. "publications".

    :note: Deferred function name results in "book__publication".
    """
    name = SEPARATOR.join((fixture, attr))

    def deferred_impl(request: SubRequest) -> Any:
        return request.getfixturevalue(name)

    return DeferredFunction(
        name=name,
        factory=factory,
        is_related=True,
        function=deferred_impl,
    )


def make_deferred_postgen(
    step: BuildStep,
    factory_class: FactoryType,
    fixture: str,
    instance: Any,
    attr: str,
    declaration: PostGeneration,
    context: PostGenerationContext,
) -> DeferredFunction:
    """Make deferred function for the post-generation declaration.

    :param step: factory_boy builder step.
    :param factory_class: Factory class.
    :param fixture: Object fixture name e.g. "author".
    :param instance: Parent object instance.
    :param attr: Declaration attribute name e.g. "register_user".
    :param context: Post-generation declaration context.

    :note: Deferred function name results in "author__register_user".
    """
    name = SEPARATOR.join((fixture, attr))

    def deferred_impl(request: SubRequest) -> Any:
        return declaration.call(instance, step, context)

    return DeferredFunction(
        name=name,
        factory=factory_class,
        is_related=False,
        function=deferred_impl,
    )


def factory_fixture(request: SubRequest, factory_class: F) -> F:
    """Factory fixture implementation."""
    raise_if_upgrade_necessary()
    return factory_class


def attr_fixture(request: SubRequest, value: T) -> T:
    """Attribute fixture implementation."""
    raise_if_upgrade_necessary()
    return value


def subfactory_fixture(request: SubRequest, factory_class: FactoryType) -> Any:
    """SubFactory/RelatedFactory fixture implementation."""
    raise_if_upgrade_necessary()
    fixture = inflection.underscore(factory_class._meta.model.__name__)
    return request.getfixturevalue(fixture)


def get_caller_frame(depth: int = 2) -> FrameType:
    return sys._getframe(depth)


def get_caller_locals(depth: int = 2) -> dict[str, Any]:
    """Get the local namespace of the caller frame."""
    return get_caller_frame(depth + 1).f_locals


class LazyFixture:
    """Lazy fixture."""

    def __init__(self, fixture: FixtureFunction | str) -> None:
        """Lazy pytest fixture wrapper.

        :param fixture: Fixture name or callable with dependencies.
        """
        self.fixture = fixture
        if callable(self.fixture):
            params = signature(self.fixture).parameters.values()
            self.args = [param.name for param in params if param.kind == param.POSITIONAL_OR_KEYWORD]
        else:
            self.args = [self.fixture]

    def evaluate(self, request: SubRequest) -> Any:
        """Evaluate the lazy fixture.

        :param request: pytest request object.
        :return: evaluated fixture.
        """
        if callable(self.fixture):
            kwargs = {arg: request.getfixturevalue(arg) for arg in self.args}
            return self.fixture(**kwargs)
        else:
            return request.getfixturevalue(self.fixture)<|MERGE_RESOLUTION|>--- conflicted
+++ resolved
@@ -223,14 +223,8 @@
         args = []
         attr_name = SEPARATOR.join((model_name, attr))
 
-<<<<<<< HEAD
-        if isinstance(value, factory.declarations.PostGeneration):
-            value = factory_kwargs.get(attr, None)
-            if isinstance(value, LazyFixture):
-                args = value.args
-=======
         if isinstance(value, (factory.SubFactory, factory.RelatedFactory)):
-            value = kwargs.get(attr, value)
+            value = factory_kwargs.get(attr, value)
             subfactory_class = value.get_factory()
             subfactory_deps = get_deps(subfactory_class, factory_class)
 
@@ -244,7 +238,6 @@
 
             if isinstance(value, factory.SubFactory):
                 args.append(inflection.underscore(subfactory_class._meta.model.__name__))
->>>>>>> 40b039bc
 
             fixture_defs.append(
                 FixtureDef(
@@ -261,13 +254,9 @@
         elif isinstance(value, factory.PostGenerationMethodCall):
             default_value = value.method_arg
         else:
-<<<<<<< HEAD
-            value = factory_kwargs.get(attr, value)
-=======
             default_value = value
->>>>>>> 40b039bc
-
-        value = kwargs.get(attr, default_value)
+
+        value = factory_kwargs.get(attr, default_value)
 
         if isinstance(value, LazyFixture):
             args = value.args
