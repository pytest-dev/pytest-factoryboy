"""Factory boy fixture integration."""
from __future__ import annotations

import functools
import sys
from dataclasses import dataclass
from inspect import signature
from typing import TYPE_CHECKING, overload

import factory
import factory.builder
import factory.declarations
import factory.enums
import inflection
from typing_extensions import Protocol

from .codegen import FixtureDef, make_fixture_model_module
from .compat import PostGenerationContext
<<<<<<< HEAD
from typing import TYPE_CHECKING, overload, cast
from typing_extensions import Protocol, TypeAlias

if TYPE_CHECKING:
    from typing import Any, Callable, TypeVar
    from _pytest.fixtures import SubRequest, FixtureFunction
=======

if TYPE_CHECKING:
    from typing import Any, Callable, TypeVar

    from _pytest.fixtures import FixtureRequest
>>>>>>> 2c396dc4
    from factory.builder import BuildStep
    from factory.declarations import PostGeneration, PostGenerationContext

    FactoryType: TypeAlias = factory.Factory
    T = TypeVar("T")
    F = TypeVar("F", bound=FactoryType)


SEPARATOR = "__"


@dataclass(eq=False)
class DeferredFunction:
    name: str
    factory: FactoryType
    is_related: bool
    function: Callable[[SubRequest], Any]

    def __call__(self, request: SubRequest) -> Any:
        return self.function(request)


class RegisterProtocol(Protocol):
    """Protocol for ``register`` function called with ``factory_class``."""

    def __call__(self, factory_class: F, _name: str | None = None, **kwargs: Any) -> F:
        """``register`` fuction called with ``factory_class``."""


@overload
def register(  # type: ignore[misc]
    factory_class: None = None,
    _name: str | None = None,
    **kwargs: Any,
) -> RegisterProtocol:
    ...


@overload
def register(factory_class: F, _name: str | None = None, **kwargs: Any) -> F:
    ...


def register(
    factory_class: F | None = None,
    _name: str | None = None,
    **kwargs: Any,
) -> F | RegisterProtocol:
    r"""Register fixtures for the factory class.

    :param factory_class: Factory class to register.
    :param _name: Name of the model fixture. By default is lowercase-underscored model name.
    :param \**kwargs: Optional keyword arguments that override factory attributes.
    """

    if factory_class is None:
        return functools.partial(register, _name=_name, **kwargs)

    assert not factory_class._meta.abstract, "Can't register abstract factories."
    assert factory_class._meta.model is not None, "Factory model class is not specified."

    fixture_defs: list[FixtureDef] = []

    model_name = get_model_name(factory_class) if _name is None else _name
    factory_name = get_factory_name(factory_class)

    deps = get_deps(factory_class, model_name=model_name)
    related: list[str] = []

    for attr, value in factory_class._meta.declarations.items():
        args = []
        attr_name = SEPARATOR.join((model_name, attr))

        if isinstance(value, factory.declarations.PostGeneration):
            value = kwargs.get(attr, None)
            if isinstance(value, LazyFixture):
                args = value.args

            fixture_defs.append(
                FixtureDef(
                    name=attr_name,
                    function_name="attr_fixture",
                    function_kwargs={"value": value},
                    deps=args,
                )
            )
        else:
            value = kwargs.get(attr, value)

            if isinstance(value, (factory.SubFactory, factory.RelatedFactory)):
                subfactory_class = value.get_factory()
                subfactory_deps = get_deps(subfactory_class, factory_class)

                args = list(subfactory_deps)
                if isinstance(value, factory.RelatedFactory):
                    related_model = get_model_name(subfactory_class)
                    args.append(related_model)
                    related.append(related_model)
                    related.append(attr_name)
                    related.extend(subfactory_deps)

                if isinstance(value, factory.SubFactory):
                    args.append(inflection.underscore(subfactory_class._meta.model.__name__))

                fixture_defs.append(
                    FixtureDef(
                        name=attr_name,
                        function_name="subfactory_fixture",
                        function_kwargs={"factory_class": subfactory_class},
                        deps=args,
                    )
                )
            else:
                if isinstance(value, LazyFixture):
                    args = value.args

                fixture_defs.append(
                    FixtureDef(
                        name=attr_name,
                        function_name="attr_fixture",
                        function_kwargs={"value": value},
                        deps=args,
                    )
                )

    caller_locals = get_caller_locals()

    if factory_name not in caller_locals:
        fixture_defs.append(
            FixtureDef(
                name=factory_name,
                function_name="factory_fixture",
                function_kwargs={"factory_class": factory_class},
            )
        )

    fixture_defs.append(
        FixtureDef(
            name=model_name,
            function_name="model_fixture",
            function_kwargs={"factory_name": factory_name},
            deps=deps,
            related=related,
        )
    )

    generated_module = make_fixture_model_module(model_name, fixture_defs)

    for fixture_def in fixture_defs:
        exported_name = fixture_def.name
        fixture_function = getattr(generated_module, exported_name)
        inject_into_caller(exported_name, fixture_function, caller_locals)

    return factory_class


def inject_into_caller(name: str, function: Callable[..., Any], locals_: dict[str, Any]) -> None:
    """Inject a function into the caller's locals, making sure that the function will work also within classes."""
    # We need to check if the caller frame is a class, since in that case the first argument is the class itself.
    # In that case, we can apply the staticmethod() decorator to the injected function, so that the first param
    # will be disregarded.
    # To figure out if the caller frame is a class, we can check if the __qualname__ attribute is present.

    # According to the python docs, __qualname__ is available for both **classes and functions**.
    # However, it seems that for functions it is not yet available in the function namespace before it's defined.
    # This could change in the future, but it shouldn't be too much of a problem since registering a factory
    # in a function namespace would not make it usable anyway.
    # Therefore, we can just check for __qualname__ to figure out if we are in a class, and apply the @staticmethod.
    is_class_or_function = "__qualname__" in locals_
    if is_class_or_function:
        function = staticmethod(function)  # type: ignore[assignment]

    locals_[name] = function


def get_model_name(factory_class: FactoryType) -> str:
    """Get model fixture name by factory."""
    return (
        inflection.underscore(factory_class._meta.model.__name__)
        if not isinstance(factory_class._meta.model, str)
        else factory_class._meta.model
    )


def get_factory_name(factory_class: FactoryType) -> str:
    """Get factory fixture name by factory."""
    return inflection.underscore(factory_class.__name__)


def get_deps(
    factory_class: FactoryType,
    parent_factory_class: FactoryType | None = None,
    model_name: str | None = None,
) -> list[str]:
    """Get factory dependencies.

    :return: List of the fixture argument names for dependency injection.
    """
    model_name = get_model_name(factory_class) if model_name is None else model_name
    parent_model_name = get_model_name(parent_factory_class) if parent_factory_class is not None else None

    def is_dep(value: Any) -> bool:
        if isinstance(value, factory.RelatedFactory):
            return False
        if isinstance(value, factory.SubFactory) and get_model_name(value.get_factory()) == parent_model_name:
            return False
        if isinstance(value, factory.declarations.PostGeneration):
            # Dependency on extracted value
            return True

        return True

    return [
        SEPARATOR.join((model_name, attr)) for attr, value in factory_class._meta.declarations.items() if is_dep(value)
    ]


def evaluate(request: SubRequest, value: LazyFixture | Any) -> Any:
    """Evaluate the declaration (lazy fixtures, etc)."""
    return value.evaluate(request) if isinstance(value, LazyFixture) else value


def model_fixture(request: SubRequest, factory_name: str) -> Any:
    """Model fixture implementation."""
    factoryboy_request = request.getfixturevalue("factoryboy_request")

    # Try to evaluate as much post-generation dependencies as possible
    factoryboy_request.evaluate(request)

    fixture_name = str(request.fixturename)
    factory_class: FactoryType = request.getfixturevalue(factory_name)
    prefix = "".join((fixture_name, SEPARATOR))

    # Create model fixture instance

    class Factory(factory_class):
        pass

    Factory._meta.base_declarations = {
        k: v
        for k, v in Factory._meta.base_declarations.items()
        if not isinstance(v, factory.declarations.PostGenerationDeclaration)
    }
    Factory._meta.post_declarations = factory.builder.DeclarationSet()

    kwargs = {}
    for key in factory_class._meta.pre_declarations:
        argname = "".join((prefix, key))
        if argname in request._fixturedef.argnames:
            kwargs[key] = evaluate(request, request.getfixturevalue(argname))

    strategy = factory.enums.CREATE_STRATEGY
    builder = factory.builder.StepBuilder(Factory._meta, kwargs, strategy)
    step = factory.builder.BuildStep(builder=builder, sequence=Factory._meta.next_sequence())

    instance = Factory(**kwargs)

    # Cache the instance value on pytest level so that the fixture can be resolved before the return
    request._fixturedef.cached_result = (instance, 0, None)
    request._fixture_defs[fixture_name] = request._fixturedef

    # Defer post-generation declarations
    deferred: list[DeferredFunction] = []

    for attr in factory_class._meta.post_declarations.sorted():

        decl = factory_class._meta.post_declarations.declarations[attr]

        if isinstance(decl, factory.RelatedFactory):
            deferred.append(make_deferred_related(factory_class, fixture_name, attr))
        else:
            argname = "".join((prefix, attr))
            extra = {}
            for k, v in factory_class._meta.post_declarations.contexts[attr].items():
                if k == "":
                    continue
                post_attr = SEPARATOR.join((argname, k))

                if post_attr in request._fixturedef.argnames:
                    extra[k] = evaluate(request, request.getfixturevalue(post_attr))
                else:
                    extra[k] = v

            postgen_context = PostGenerationContext(
                value_provided=True,
                value=evaluate(request, request.getfixturevalue(argname)),
                extra=extra,
            )
            deferred.append(
                make_deferred_postgen(step, factory_class, fixture_name, instance, attr, decl, postgen_context)
            )
    factoryboy_request.defer(deferred)

    # Try to evaluate as much post-generation dependencies as possible
    factoryboy_request.evaluate(request)
    return instance


def make_deferred_related(factory: FactoryType, fixture: str, attr: str) -> DeferredFunction:
    """Make deferred function for the related factory declaration.

    :param factory: Factory class.
    :param fixture: Object fixture name e.g. "book".
    :param attr: Declaration attribute name e.g. "publications".

    :note: Deferred function name results in "book__publication".
    """
    name = SEPARATOR.join((fixture, attr))

    def deferred_impl(request: SubRequest) -> Any:
        return request.getfixturevalue(name)

    return DeferredFunction(
        name=name,
        factory=factory,
        is_related=True,
        function=deferred_impl,
    )


def make_deferred_postgen(
    step: BuildStep,
    factory_class: FactoryType,
    fixture: str,
    instance: Any,
    attr: str,
    declaration: PostGeneration,
    context: PostGenerationContext,
) -> DeferredFunction:
    """Make deferred function for the post-generation declaration.

    :param step: factory_boy builder step.
    :param factory_class: Factory class.
    :param fixture: Object fixture name e.g. "author".
    :param instance: Parent object instance.
    :param attr: Declaration attribute name e.g. "register_user".
    :param context: Post-generation declaration context.

    :note: Deferred function name results in "author__register_user".
    """
    name = SEPARATOR.join((fixture, attr))

    def deferred_impl(request: SubRequest) -> Any:
        return declaration.call(instance, step, context)

    return DeferredFunction(
        name=name,
        factory=factory_class,
        is_related=False,
        function=deferred_impl,
    )


def factory_fixture(request: SubRequest, factory_class: F) -> F:
    """Factory fixture implementation."""
    return factory_class


def attr_fixture(request: SubRequest, value: T) -> T:
    """Attribute fixture implementation."""
    return value


def subfactory_fixture(request: SubRequest, factory_class: FactoryType) -> Any:
    """SubFactory/RelatedFactory fixture implementation."""
    fixture = inflection.underscore(factory_class._meta.model.__name__)
    return request.getfixturevalue(fixture)


def get_caller_locals(depth: int = 2) -> dict[str, Any]:
    """Get the local namespace of the caller frame."""
    return sys._getframe(depth).f_locals


class LazyFixture:
    """Lazy fixture."""

    def __init__(self, fixture: FixtureFunction | str) -> None:
        """Lazy pytest fixture wrapper.

        :param fixture: Fixture name or callable with dependencies.
        """
        self.fixture = fixture
        if callable(self.fixture):
            params = signature(self.fixture).parameters.values()
            self.args = [param.name for param in params if param.kind == param.POSITIONAL_OR_KEYWORD]
        else:
            self.args = [self.fixture]

    def evaluate(self, request: SubRequest) -> Any:
        """Evaluate the lazy fixture.

        :param request: pytest request object.
        :return: evaluated fixture.
        """
        if callable(self.fixture):
            kwargs = {arg: request.getfixturevalue(arg) for arg in self.args}
            return self.fixture(**kwargs)
        else:
            return request.getfixturevalue(self.fixture)<|MERGE_RESOLUTION|>--- conflicted
+++ resolved
@@ -5,35 +5,26 @@
 import sys
 from dataclasses import dataclass
 from inspect import signature
-from typing import TYPE_CHECKING, overload
+from typing import TYPE_CHECKING, cast, overload
 
 import factory
 import factory.builder
 import factory.declarations
 import factory.enums
 import inflection
-from typing_extensions import Protocol
+from typing_extensions import Protocol, TypeAlias
 
 from .codegen import FixtureDef, make_fixture_model_module
 from .compat import PostGenerationContext
-<<<<<<< HEAD
-from typing import TYPE_CHECKING, overload, cast
-from typing_extensions import Protocol, TypeAlias
 
 if TYPE_CHECKING:
     from typing import Any, Callable, TypeVar
-    from _pytest.fixtures import SubRequest, FixtureFunction
-=======
-
-if TYPE_CHECKING:
-    from typing import Any, Callable, TypeVar
-
-    from _pytest.fixtures import FixtureRequest
->>>>>>> 2c396dc4
+
+    from _pytest.fixtures import FixtureFunction, FixtureRequest, SubRequest
     from factory.builder import BuildStep
     from factory.declarations import PostGeneration, PostGenerationContext
 
-    FactoryType: TypeAlias = factory.Factory
+    FactoryType: TypeAlias = type[factory.Factory]
     T = TypeVar("T")
     F = TypeVar("F", bound=FactoryType)
 
