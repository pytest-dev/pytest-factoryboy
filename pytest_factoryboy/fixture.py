"""Factory boy fixture integration."""
from __future__ import annotations

import contextlib
import functools
import sys
import warnings
from dataclasses import dataclass
from inspect import signature
from types import MethodType
from typing import (
    TYPE_CHECKING,
    Any,
    Callable,
    Collection,
    Generic,
    Iterable,
    Iterator,
    Mapping,
    Type,
    TypeVar,
    cast,
    overload,
)

import factory
import factory.builder
import factory.declarations
import factory.enums
import inflection
from typing_extensions import ParamSpec, TypeAlias

from .compat import PostGenerationContext
from .fixturegen import create_fixture

if TYPE_CHECKING:
    from _pytest.fixtures import SubRequest

    from .plugin import Request as FactoryboyRequest

FactoryType: TypeAlias = Type[factory.Factory]
F = TypeVar("F", bound=FactoryType)
T = TypeVar("T")
T_co = TypeVar("T_co", covariant=True)
P = ParamSpec("P")

SEPARATOR = "__"
WARN_FOR_MODEL_TYPES = frozenset({dict, list, set, tuple, frozenset})


@dataclass(eq=False)
class DeferredFunction:
    name: str
    factory: FactoryType
    is_related: bool
    function: Callable[[SubRequest], Any]

    def __call__(self, request: SubRequest) -> Any:
        return self.function(request)


class Box(Generic[T_co]):
    """Simple box class, used to hold a value.

    The main purpose of this is to hold objects that we don't want to appear in stack traces.
    For example, the "caller_locals" dict holding a lot of items.
    """

    value: T_co

    def __init__(self, value: T_co):
        self.value = value


def named_model(model_cls: type[T], name: str) -> type[T]:
    """Return a model class with a given name."""
    return type(name, (model_cls,), {})


# register(AuthorFactory, ...)
#
# @register
# class AuthorFactory(factory.Factory): ...
@overload
def register(factory_class: F, _name: str | None = None, **kwargs: Any) -> F:
    ...


# @register(...)
# class AuthorFactory(factory.Factory): ...
@overload
def register(*, _name: str | None = None, **kwargs: Any) -> Callable[[F], F]:
    ...


def register(
    factory_class: F | None = None,
    _name: str | None = None,
    *,
    _caller_locals: Box[dict[str, Any]] | None = None,
    **kwargs: Any,
) -> F | Callable[[F], F]:
    r"""Register fixtures for the factory class.

    :param factory_class: Factory class to register.
    :param _name: Name of the model fixture. By default, is lowercase-underscored model name.
    :param _caller_locals: Dictionary where to inject the generated fixtures. Defaults to the caller's locals().
    :param \**kwargs: Optional keyword arguments that override factory attributes.
    """
    if _caller_locals is None:
        _caller_locals = Box(get_caller_locals())

    if factory_class is None:

        def register_(factory_class: F) -> F:
            return register(factory_class, _name=_name, _caller_locals=_caller_locals, **kwargs)

        return register_

    assert not factory_class._meta.abstract, "Can't register abstract factories."
    assert factory_class._meta.model is not None, "Factory model class is not specified."

    factory_name = get_factory_name(factory_class)
    model_name = get_model_name(factory_class) if _name is None else _name

    assert model_name != factory_name, (
        f"Naming collision for {factory_class}:\n"
        f" * factory fixture name: {factory_name}\n"
        f" * model fixture name: {model_name}\n"
        f"Please provide different name for model fixture."
    )

    fixture_defs = dict(
        generate_fixtures(
            factory_class=factory_class,
            model_name=model_name,
            factory_name=factory_name,
            overrides=kwargs,
            caller_locals=_caller_locals,
        )
    )
    for name, fixture in fixture_defs.items():
        inject_into_caller(name, fixture, _caller_locals)

    return factory_class


def generate_fixtures(
<<<<<<< HEAD
    factory_class: FactoryType, model_name: str, overrides: Mapping[str, Any], caller_locals: Box[Mapping[str, Any]]
=======
    factory_class: FactoryType,
    model_name: str,
    factory_name: str,
    overrides: Mapping[str, Any],
    caller_locals: Mapping[str, Any],
>>>>>>> b31cd6b0
) -> Iterable[tuple[str, Callable[..., Any]]]:
    """Generate all the FixtureDefs for the given factory class."""

    related: list[str] = []
    for attr, value in factory_class._meta.declarations.items():
        value = overrides.get(attr, value)
        attr_name = SEPARATOR.join((model_name, attr))
        yield (
            attr_name,
            make_declaration_fixturedef(
                attr_name=attr_name,
                value=value,
                factory_class=factory_class,
                related=related,
            ),
        )

    if factory_name not in caller_locals.value:
        yield (
            factory_name,
            create_fixture_with_related(
                name=factory_name,
                function=functools.partial(factory_fixture, factory_class=factory_class),
            ),
        )

    deps = get_deps(factory_class, model_name=model_name)
    yield (
        model_name,
        create_fixture_with_related(
            name=model_name,
            function=functools.partial(model_fixture, factory_name=factory_name),
            fixtures=deps,
            related=related,
        ),
    )


def create_fixture_with_related(
    name: str,
    function: Callable[P, T],
    fixtures: Collection[str] | None = None,
    related: Collection[str] | None = None,
) -> Callable[P, T]:
    if related is None:
        related = []
    f = create_fixture(name=name, function=function, fixtures=fixtures)

    # We have to set the `_factoryboy_related` attribute to the original function, since
    # FixtureDef.func will provide that one later when we discover the related fixtures.
    f.__pytest_wrapped__.obj._factoryboy_related = related  # type: ignore[attr-defined]
    return f


def make_declaration_fixturedef(
    attr_name: str,
    value: Any,
    factory_class: FactoryType,
    related: list[str],
) -> Callable[..., Any]:
    """Create the FixtureDef for a factory declaration."""
    if isinstance(value, (factory.SubFactory, factory.RelatedFactory)):
        subfactory_class = value.get_factory()
        subfactory_deps = get_deps(subfactory_class, factory_class)

        args = list(subfactory_deps)
        if isinstance(value, factory.RelatedFactory):
            related_model = get_model_name(subfactory_class)
            args.append(related_model)
            related.append(related_model)
            related.append(attr_name)
            related.extend(subfactory_deps)

        if isinstance(value, factory.SubFactory):
            args.append(inflection.underscore(subfactory_class._meta.model.__name__))

        return create_fixture_with_related(
            name=attr_name,
            function=functools.partial(subfactory_fixture, factory_class=subfactory_class),
            fixtures=args,
        )

    deps: list[str]  # makes mypy happy
    if isinstance(value, factory.PostGeneration):
        value = None
        deps = []
    elif isinstance(value, factory.PostGenerationMethodCall):
        value = value.method_arg
        deps = []
    elif isinstance(value, LazyFixture):
        value = value
        deps = value.args
    else:
        value = value
        deps = []

    return create_fixture_with_related(
        name=attr_name,
        function=functools.partial(attr_fixture, value=value),
        fixtures=deps,
    )


def inject_into_caller(name: str, function: Callable[..., Any], locals_: Box[dict[str, Any]]) -> None:
    """Inject a function into the caller's locals, making sure that the function will work also within classes."""
    # We need to check if the caller frame is a class, since in that case the first argument is the class itself.
    # In that case, we can apply the staticmethod() decorator to the injected function, so that the first param
    # will be disregarded.
    # To figure out if the caller frame is a class, we can check if the __qualname__ attribute is present.

    # According to the python docs, __qualname__ is available for both **classes and functions**.
    # However, it seems that for functions it is not yet available in the function namespace before it's defined.
    # This could change in the future, but it shouldn't be too much of a problem since registering a factory
    # in a function namespace would not make it usable anyway.
    # Therefore, we can just check for __qualname__ to figure out if we are in a class, and apply the @staticmethod.
    is_class_or_function = "__qualname__" in locals_.value
    if is_class_or_function:
        function = staticmethod(function)

    locals_.value[name] = function


def get_model_name(factory_class: FactoryType) -> str:
    """Get model fixture name by factory."""
    model_cls = factory_class._meta.model

    if isinstance(model_cls, str):
        return model_cls

    model_name = inflection.underscore(model_cls.__name__)
    if model_cls in WARN_FOR_MODEL_TYPES:
        warnings.warn(
            f"Using a {model_cls} as model type for {factory_class} is discouraged by pytest-factoryboy, "
            f"as it assumes that the model name is {model_name!r} when using it as SubFactory or RelatedFactory, "
            "which is too generic and probably not what you want.\n"
            "You can giving an explicit name to the model by using:\n"
            f'model = named_model({model_cls.__name__}, "Foo")',
        )

    return model_name


def get_factory_name(factory_class: FactoryType) -> str:
    """Get factory fixture name by factory."""
    return inflection.underscore(factory_class.__name__)


def get_deps(
    factory_class: FactoryType,
    parent_factory_class: FactoryType | None = None,
    model_name: str | None = None,
) -> list[str]:
    """Get factory dependencies.

    :return: List of the fixture argument names for dependency injection.
    """
    model_name = get_model_name(factory_class) if model_name is None else model_name
    parent_model_name = get_model_name(parent_factory_class) if parent_factory_class is not None else None

    def is_dep(value: Any) -> bool:
        if isinstance(value, factory.RelatedFactory):
            return False
        if isinstance(value, factory.SubFactory) and get_model_name(value.get_factory()) == parent_model_name:
            return False
        if isinstance(value, factory.declarations.PostGenerationDeclaration):
            # Dependency on extracted value
            return True

        return True

    return [
        SEPARATOR.join((model_name, attr)) for attr, value in factory_class._meta.declarations.items() if is_dep(value)
    ]


def evaluate(request: SubRequest, value: LazyFixture[T] | T) -> T:
    """Evaluate the declaration (lazy fixtures, etc)."""
    return value.evaluate(request) if isinstance(value, LazyFixture) else value


def noop(*args: Any, **kwargs: Any) -> None:
    """No-op function."""
    pass


@contextlib.contextmanager
def disable_method(method: MethodType) -> Iterator[None]:
    """Disable a method."""
    klass = method.__self__
    method_name = method.__name__
    old_method = getattr(klass, method_name)
    setattr(klass, method_name, noop)
    try:
        yield
    finally:
        setattr(klass, method.__name__, old_method)


def model_fixture(request: SubRequest, factory_name: str) -> Any:
    """Model fixture implementation."""
    factoryboy_request: FactoryboyRequest = request.getfixturevalue("factoryboy_request")

    # Try to evaluate as much post-generation dependencies as possible
    factoryboy_request.evaluate(request)

    assert request.fixturename  # NOTE: satisfy mypy
    fixture_name = request.fixturename
    prefix = "".join((fixture_name, SEPARATOR))

    factory_class: FactoryType = request.getfixturevalue(factory_name)

    # Create model fixture instance
    Factory: FactoryType = cast(FactoryType, type("Factory", (factory_class,), {}))
    # equivalent to:
    # class Factory(factory_class):
    #     pass
    # it just makes mypy understand it.

    Factory._meta.base_declarations = {
        k: v
        for k, v in Factory._meta.base_declarations.items()
        if not isinstance(v, factory.declarations.PostGenerationDeclaration)
    }
    Factory._meta.post_declarations = factory.builder.DeclarationSet()

    kwargs = {}
    for key in factory_class._meta.pre_declarations:
        argname = "".join((prefix, key))
        if argname in request._fixturedef.argnames:
            kwargs[key] = evaluate(request, request.getfixturevalue(argname))

    strategy = factory.enums.CREATE_STRATEGY
    builder = factory.builder.StepBuilder(Factory._meta, kwargs, strategy)
    step = factory.builder.BuildStep(builder=builder, sequence=Factory._meta.next_sequence())

    # FactoryBoy invokes the `_after_postgeneration` method, but we will instead call it manually later,
    # once we are able to evaluate all the related fixtures.
    with disable_method(Factory._after_postgeneration):
        instance = Factory(**kwargs)

    # Cache the instance value on pytest level so that the fixture can be resolved before the return
    request._fixturedef.cached_result = (instance, 0, None)
    request._fixture_defs[fixture_name] = request._fixturedef

    # Defer post-generation declarations
    deferred: list[DeferredFunction] = []

    for attr in factory_class._meta.post_declarations.sorted():

        decl = factory_class._meta.post_declarations.declarations[attr]

        if isinstance(decl, factory.RelatedFactory):
            deferred.append(make_deferred_related(factory_class, fixture_name, attr))
        else:
            argname = "".join((prefix, attr))
            extra = {}
            for k, v in factory_class._meta.post_declarations.contexts[attr].items():
                if k == "":
                    continue
                post_attr = SEPARATOR.join((argname, k))

                if post_attr in request._fixturedef.argnames:
                    extra[k] = evaluate(request, request.getfixturevalue(post_attr))
                else:
                    extra[k] = v
            # Handle special case for ``PostGenerationMethodCall`` where
            # `attr_fixture` value is equal to ``NotProvided``, which mean
            # that `value_provided` should be falsy
            postgen_value = evaluate(request, request.getfixturevalue(argname))
            postgen_context = PostGenerationContext(
                value_provided=(postgen_value is not factory.declarations.NotProvided),
                value=postgen_value,
                extra=extra,
            )
            deferred.append(
                make_deferred_postgen(step, factory_class, fixture_name, instance, attr, decl, postgen_context)
            )
    factoryboy_request.defer(deferred)

    # Try to evaluate as much post-generation dependencies as possible.
    # This will finally invoke Factory._after_postgeneration, which was previously disabled
    factoryboy_request.evaluate(request)
    return instance


def make_deferred_related(factory: FactoryType, fixture: str, attr: str) -> DeferredFunction:
    """Make deferred function for the related factory declaration.

    :param factory: Factory class.
    :param fixture: Object fixture name e.g. "book".
    :param attr: Declaration attribute name e.g. "publications".

    :note: Deferred function name results in "book__publication".
    """
    name = SEPARATOR.join((fixture, attr))

    def deferred_impl(request: SubRequest) -> Any:
        return request.getfixturevalue(name)

    return DeferredFunction(
        name=name,
        factory=factory,
        is_related=True,
        function=deferred_impl,
    )


def make_deferred_postgen(
    step: factory.builder.BuildStep,
    factory_class: FactoryType,
    fixture: str,
    instance: Any,
    attr: str,
    declaration: factory.declarations.PostGenerationDeclaration,
    context: PostGenerationContext,
) -> DeferredFunction:
    """Make deferred function for the post-generation declaration.

    :param step: factory_boy builder step.
    :param factory_class: Factory class.
    :param fixture: Object fixture name e.g. "author".
    :param instance: Parent object instance.
    :param attr: Declaration attribute name e.g. "register_user".
    :param declaration: Post-generation declaration.
    :param context: Post-generation declaration context.

    :note: Deferred function name results in "author__register_user".
    """
    name = SEPARATOR.join((fixture, attr))

    def deferred_impl(request: SubRequest) -> Any:
        return declaration.call(instance, step, context)

    return DeferredFunction(
        name=name,
        factory=factory_class,
        is_related=False,
        function=deferred_impl,
    )


def factory_fixture(request: SubRequest, factory_class: F) -> F:
    """Factory fixture implementation."""
    return factory_class


def attr_fixture(request: SubRequest, value: T) -> T:
    """Attribute fixture implementation."""
    return value


def subfactory_fixture(request: SubRequest, factory_class: FactoryType) -> Any:
    """SubFactory/RelatedFactory fixture implementation."""
    fixture = inflection.underscore(factory_class._meta.model.__name__)
    return request.getfixturevalue(fixture)


def get_caller_locals(depth: int = 0) -> dict[str, Any]:
    """Get the local namespace of the caller frame."""
    return sys._getframe(depth + 2).f_locals


class LazyFixture(Generic[T]):
    """Lazy fixture."""

    def __init__(self, fixture: Callable[..., T] | str) -> None:
        """Lazy pytest fixture wrapper.

        :param fixture: Fixture name or callable with dependencies.
        """
        self.fixture = fixture
        if callable(self.fixture):
            params = signature(self.fixture).parameters.values()
            self.args = [param.name for param in params if param.kind == param.POSITIONAL_OR_KEYWORD]
        else:
            self.args = [self.fixture]

    def evaluate(self, request: SubRequest) -> T:
        """Evaluate the lazy fixture.

        :param request: pytest request object.
        :return: evaluated fixture.
        """
        if callable(self.fixture):
            kwargs = {arg: request.getfixturevalue(arg) for arg in self.args}
            return self.fixture(**kwargs)
        else:
            return cast(T, request.getfixturevalue(self.fixture))<|MERGE_RESOLUTION|>--- conflicted
+++ resolved
@@ -146,15 +146,11 @@
 
 
 def generate_fixtures(
-<<<<<<< HEAD
-    factory_class: FactoryType, model_name: str, overrides: Mapping[str, Any], caller_locals: Box[Mapping[str, Any]]
-=======
     factory_class: FactoryType,
     model_name: str,
     factory_name: str,
     overrides: Mapping[str, Any],
-    caller_locals: Mapping[str, Any],
->>>>>>> b31cd6b0
+    caller_locals: Box[Mapping[str, Any]],
 ) -> Iterable[tuple[str, Callable[..., Any]]]:
     """Generate all the FixtureDefs for the given factory class."""
 
