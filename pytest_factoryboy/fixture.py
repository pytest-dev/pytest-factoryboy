--- conflicted
+++ resolved
@@ -1,12 +1,9 @@
 """Factory boy fixture integration."""
 from __future__ import annotations
 
-<<<<<<< HEAD
 import functools
 import inspect
 import os
-=======
->>>>>>> 19e2ff66
 import sys
 from dataclasses import dataclass
 from inspect import signature
@@ -49,14 +46,6 @@
 
     def __call__(self, request: SubRequest) -> Any:
         return self.function(request)
-
-
-<<<<<<< HEAD
-class RegisterProtocol(Protocol):
-    """Protocol for ``register`` function called with ``factory_class``."""
-
-    def __call__(self, factory_class: F, _name: str | None = None, **kwargs: Any) -> F:
-        """``register`` function called with ``factory_class``."""
 
 
 def raise_if_upgrade_necessary():
@@ -72,40 +61,20 @@
             )
 
 
-def _register_old(factory_class: F | None = None, _name: str | None = None, **kwargs: Any) -> F | RegisterProtocol:
+def _register_old(
+    factory_class: F | None = None,
+    _name: str | None = None,
+    *,
+    _caller_locals: dict[str, Any] | None = None,
+    **kwargs: Any,
+) -> F | Callable[[F], F]:
     ...
 
 
 old_register_signature = signature(_register_old)
 
 
-@overload
-def register(
-    factory_class: None = None, name: str | None = None, factory_kwargs: dict[str, Any] = None
-) -> RegisterProtocol:
-=======
-# register(AuthorFactory, ...)
-#
-# @register
-# class AuthorFactory(factory.Factory): ...
-@overload
-def register(factory_class: F, _name: str | None = None, **kwargs: Any) -> F:
->>>>>>> 19e2ff66
-    ...
-
-
-# @register(...)
-# class AuthorFactory(factory.Factory): ...
-@overload
-<<<<<<< HEAD
-def register(factory_class: F, name: str | None = None, factory_kwargs: dict[str, Any] = None) -> F:
-=======
-def register(*, _name: str | None = None, **kwargs: Any) -> Callable[[F], F]:
->>>>>>> 19e2ff66
-    ...
-
-
-def register(factory_class: F | None = None, *args, **kwargs) -> F | RegisterProtocol:
+def register(factory_class: F | None = None, *args, **kwargs) -> F | Callable[[F], F]:
     # TODO: Try delegating the usage as decorator to a `_register_inner` function.
     if factory_class is None:
         return functools.partial(register, *args, **kwargs)
@@ -150,46 +119,29 @@
 
 def _register_new(
     factory_class: F | None = None,
-<<<<<<< HEAD
     name: str | None = None,  # TODO: Rename to model_name
     factory_kwargs: dict[str, Any] = None,
     _caller_locals: dict[str, Any] = None,
-) -> F | RegisterProtocol:
-    r"""Register fixtures for the factory class.
-
-    :param factory_class: Factory class to register.
-    :param model_name: Name of the model fixture. By default, is lowercase-underscored model name.
-    :param factory_kwargs: Optional keyword arguments that override factory attributes.
-=======
-    _name: str | None = None,
-    *,
-    _caller_locals: dict[str, Any] | None = None,
-    **kwargs: Any,
 ) -> F | Callable[[F], F]:
     r"""Register fixtures for the factory class.
 
     :param factory_class: Factory class to register.
-    :param _name: Name of the model fixture. By default, is lowercase-underscored model name.
+    :param name: Name of the model fixture. By default, is lowercase-underscored model name.
+    :param factory_kwargs: Optional keyword arguments that override factory attributes.
     :param _caller_locals: Dictionary where to inject the generated fixtures. Defaults to the caller's locals().
-    :param \**kwargs: Optional keyword arguments that override factory attributes.
->>>>>>> 19e2ff66
     """
     if _caller_locals is None:
         _caller_locals = get_caller_locals()
 
     if factory_class is None:
-<<<<<<< HEAD
-        return functools.partial(register, model_name=model_name, factory_kwargs=factory_kwargs, **kwargs)
+
+        def register_(factory_class: F) -> F:
+            return register(factory_class, name=name, factory_kwargs=factory_kwargs, _caller_locals=_caller_locals)
+
+        return register_
 
     if factory_kwargs is None:
         factory_kwargs = {}
-=======
-
-        def register_(factory_class: F) -> F:
-            return register(factory_class, _name=_name, _caller_locals=_caller_locals, **kwargs)
-
-        return register_
->>>>>>> 19e2ff66
 
     assert not factory_class._meta.abstract, "Can't register abstract factories."
     assert factory_class._meta.model is not None, "Factory model class is not specified."
@@ -258,12 +210,6 @@
                     )
                 )
 
-<<<<<<< HEAD
-    if _caller_locals is None:
-        _caller_locals = get_caller_locals()
-
-=======
->>>>>>> 19e2ff66
     if factory_name not in _caller_locals:
         fixture_defs.append(
             FixtureDef(
