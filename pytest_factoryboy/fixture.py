"""Factory boy fixture integration."""

import sys

import factory
import factory.builder
import factory.declarations
import factory.enums
import inflection
import pytest

<<<<<<< HEAD
from inspect import getmodule

from pytest_factoryboy.compat import PostGenerationContext

if sys.version_info > (3, 0):
    from inspect import signature
else:
    from funcsigs import signature
=======
from inspect import getmodule, signature
>>>>>>> 72eb55bb

SEPARATOR = "__"


FIXTURE_FUNC_FORMAT = """
def {name}({deps}):
    return _fixture_impl(request, **kwargs)
"""


def make_fixture(name, module, func, args=None, related=None, **kwargs):
    """Make fixture function and inject arguments.

    :param name: Fixture name.
    :param module: Python module to contribute the fixture into.
    :param func: Fixture implementation function.
    :param args: Argument names.
    """
    args = [] if args is None else list(args)
    if "request" not in args:
        args.insert(0, "request")
    deps = ", ".join(args)
    context = dict(_fixture_impl=func, kwargs=kwargs)
    context.update(kwargs)
    exec(FIXTURE_FUNC_FORMAT.format(name=name, deps=deps), context)
    fixture_func = context[name]
    fixture_func.__module__ = module.__name__

    if related:
        fixture_func._factoryboy_related = related

    fixture = pytest.fixture(fixture_func)
    setattr(module, name, fixture)
    return fixture


def register(factory_class, _name=None, **kwargs):
    r"""Register fixtures for the factory class.

    :param factory_class: Factory class to register.
    :param _name: Name of the model fixture. By default is lowercase-underscored model name.
    :param \**kwargs: Optional keyword arguments that override factory attributes.
    """
    assert not factory_class._meta.abstract, "Can't register abstract factories."
    assert factory_class._meta.model is not None, "Factory model class is not specified."

    module = get_caller_module()
    model_name = get_model_name(factory_class) if _name is None else _name
    factory_name = get_factory_name(factory_class)

    deps = get_deps(factory_class, model_name=model_name)
    related = []

    for attr, value in factory_class._meta.declarations.items():
        args = None
        attr_name = SEPARATOR.join((model_name, attr))

        if isinstance(value, factory.declarations.PostGeneration):
            value = kwargs.get(attr, None)
            if isinstance(value, LazyFixture):
                args = value.args

            make_fixture(
                name=attr_name,
                module=module,
                func=attr_fixture,
                value=value,
                args=args,
            )
        else:
            value = kwargs.get(attr, value)

            if isinstance(value, (factory.SubFactory, factory.RelatedFactory)):
                subfactory_class = value.get_factory()
                subfactory_deps = get_deps(subfactory_class, factory_class)

                args = list(subfactory_deps)
                if isinstance(value, factory.RelatedFactory):
                    related_model = get_model_name(subfactory_class)
                    args.append(related_model)
                    related.append(related_model)
                    related.append(attr_name)
                    related.extend(subfactory_deps)

                if isinstance(value, factory.SubFactory):
                    args.append(inflection.underscore(subfactory_class._meta.model.__name__))

                make_fixture(
                    name=attr_name,
                    module=module,
                    func=subfactory_fixture,
                    args=args,
                    factory_class=subfactory_class,
                )
            else:
                if isinstance(value, LazyFixture):
                    args = value.args

                make_fixture(
                    name=attr_name,
                    module=module,
                    func=attr_fixture,
                    value=value,
                    args=args,
                )

    if not hasattr(module, factory_name):
        make_fixture(
            name=factory_name,
            module=module,
            func=factory_fixture,
            factory_class=factory_class,
        )

    make_fixture(
        name=model_name,
        module=module,
        func=model_fixture,
        args=deps,
        factory_name=factory_name,
        related=related,
    )
    return factory_class


def get_model_name(factory_class):
    """Get model fixture name by factory."""
    return (
        inflection.underscore(factory_class._meta.model.__name__)
        if not isinstance(factory_class._meta.model, str)
        else factory_class._meta.model
    )


def get_factory_name(factory_class):
    """Get factory fixture name by factory."""
    return inflection.underscore(factory_class.__name__)


def get_deps(factory_class, parent_factory_class=None, model_name=None):
    """Get factory dependencies.

    :return: List of the fixture argument names for dependency injection.
    """
    model_name = get_model_name(factory_class) if model_name is None else model_name
    parent_model_name = get_model_name(parent_factory_class) if parent_factory_class is not None else None

    def is_dep(value):
        if isinstance(value, factory.RelatedFactory):
            return False
        if isinstance(value, factory.SubFactory) and get_model_name(value.get_factory()) == parent_model_name:
            return False
        if isinstance(value, factory.declarations.PostGeneration):
            # Dependency on extracted value
            return True

        return True

    return [
        SEPARATOR.join((model_name, attr)) for attr, value in factory_class._meta.declarations.items() if is_dep(value)
    ]


def evaluate(request, value):
    """Evaluate the declaration (lazy fixtures, etc)."""
    return value.evaluate(request) if isinstance(value, LazyFixture) else value


def model_fixture(request, factory_name):
    """Model fixture implementation."""
    factoryboy_request = request.getfixturevalue("factoryboy_request")

    # Try to evaluate as much post-generation dependencies as possible
    factoryboy_request.evaluate(request)

    factory_class = request.getfixturevalue(factory_name)
    prefix = "".join((request.fixturename, SEPARATOR))

    # Create model fixture instance

    class Factory(factory_class):
        pass

    Factory._meta.base_declarations = {
        k: v
        for k, v in Factory._meta.base_declarations.items()
        if not isinstance(v, factory.declarations.PostGenerationDeclaration)
    }
    Factory._meta.post_declarations = factory.builder.DeclarationSet()

    kwargs = {}
    for key in factory_class._meta.pre_declarations:
        argname = "".join((prefix, key))
        if argname in request._fixturedef.argnames:
            kwargs[key] = evaluate(request, request.getfixturevalue(argname))

    strategy = factory.enums.CREATE_STRATEGY
    builder = factory.builder.StepBuilder(Factory._meta, kwargs, strategy)
    step = factory.builder.BuildStep(builder=builder, sequence=Factory._meta.next_sequence())

    instance = Factory(**kwargs)

    # Cache the instance value on pytest level so that the fixture can be resolved before the return
    request._fixturedef.cached_result = (instance, 0, None)
    request._fixture_defs[request.fixturename] = request._fixturedef

    # Defer post-generation declarations
    deferred = []

    for attr in factory_class._meta.post_declarations.sorted():

        decl = factory_class._meta.post_declarations.declarations[attr]

        if isinstance(decl, factory.RelatedFactory):
            deferred.append(make_deferred_related(factory_class, request.fixturename, attr))
        else:
            argname = "".join((prefix, attr))
            extra = {}
            for k, v in factory_class._meta.post_declarations.contexts[attr].items():
                if k == "":
                    continue
                post_attr = SEPARATOR.join((argname, k))

                if post_attr in request._fixturedef.argnames:
                    extra[k] = evaluate(request, request.getfixturevalue(post_attr))
                else:
                    extra[k] = v

            postgen_context = PostGenerationContext(
                value_provided=True,
                value=evaluate(request, request.getfixturevalue(argname)),
                extra=extra,
            )
            deferred.append(
                make_deferred_postgen(step, factory_class, request.fixturename, instance, attr, decl, postgen_context)
            )
    factoryboy_request.defer(deferred)

    # Try to evaluate as much post-generation dependencies as possible
    factoryboy_request.evaluate(request)
    return instance


def make_deferred_related(factory, fixture, attr):
    """Make deferred function for the related factory declaration.

    :param factory: Factory class.
    :param fixture: Object fixture name e.g. "book".
    :param attr: Declaration attribute name e.g. "publications".

    :note: Deferred function name results in "book__publication".
    """
    name = SEPARATOR.join((fixture, attr))

    def deferred(request):
        request.getfixturevalue(name)

    deferred.__name__ = name
    deferred._factory = factory
    deferred._fixture = fixture
    deferred._is_related = True
    return deferred


def make_deferred_postgen(step, factory_class, fixture, instance, attr, declaration, context):
    """Make deferred function for the post-generation declaration.

    :param step: factory_boy builder step.
    :param factory_class: Factory class.
    :param fixture: Object fixture name e.g. "author".
    :param instance: Parent object instance.
    :param attr: Declaration attribute name e.g. "register_user".
    :param context: Post-generation declaration context.

    :note: Deferred function name results in "author__register_user".
    """
    name = SEPARATOR.join((fixture, attr))

    def deferred(request):
        declaration.call(instance, step, context)

    deferred.__name__ = name
    deferred._factory = factory_class
    deferred._fixture = fixture
    deferred._is_related = False
    return deferred


def factory_fixture(request, factory_class):
    """Factory fixture implementation."""
    return factory_class


def attr_fixture(request, value):
    """Attribute fixture implementation."""
    return value


def subfactory_fixture(request, factory_class):
    """SubFactory/RelatedFactory fixture implementation."""
    fixture = inflection.underscore(factory_class._meta.model.__name__)
    return request.getfixturevalue(fixture)


def get_caller_module(depth=2):
    """Get the module of the caller."""
    frame = sys._getframe(depth)
    module = getmodule(frame)
    # Happens when there's no __init__.py in the folder
    if module is None:
        return get_caller_module(depth=depth)  # pragma: no cover
    return module


class LazyFixture:
    """Lazy fixture."""

    def __init__(self, fixture):
        """Lazy pytest fixture wrapper.

        :param fixture: Fixture name or callable with dependencies.
        """
        self.fixture = fixture
        if callable(self.fixture):
            params = signature(self.fixture).parameters.values()
            self.args = [param.name for param in params if param.kind == param.POSITIONAL_OR_KEYWORD]
        else:
            self.args = [self.fixture]

    def evaluate(self, request):
        """Evaluate the lazy fixture.

        :param request: pytest request object.
        :return: evaluated fixture.
        """
        if callable(self.fixture):
            kwargs = {arg: request.getfixturevalue(arg) for arg in self.args}
            return self.fixture(**kwargs)
        else:
            return request.getfixturevalue(self.fixture)<|MERGE_RESOLUTION|>--- conflicted
+++ resolved
@@ -9,18 +9,9 @@
 import inflection
 import pytest
 
-<<<<<<< HEAD
-from inspect import getmodule
+from inspect import getmodule, signature
 
 from pytest_factoryboy.compat import PostGenerationContext
-
-if sys.version_info > (3, 0):
-    from inspect import signature
-else:
-    from funcsigs import signature
-=======
-from inspect import getmodule, signature
->>>>>>> 72eb55bb
 
 SEPARATOR = "__"
 
