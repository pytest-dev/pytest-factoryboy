"""Factory boy fixture integration."""

import sys

import factory
import factory.builder
import factory.declarations
import factory.enums
import inflection
import pytest

from inspect import getmodule, signature

<<<<<<< HEAD
from factory.declarations import NotProvided
=======
from pytest_factoryboy.compat import PostGenerationContext
>>>>>>> abb8a2d5

SEPARATOR = "__"


FIXTURE_FUNC_FORMAT = """
def {name}({deps}):
    return _fixture_impl(request, **kwargs)
"""


def make_fixture(name, module, func, args=None, related=None, **kwargs):
    """Make fixture function and inject arguments.

    :param name: Fixture name.
    :param module: Python module to contribute the fixture into.
    :param func: Fixture implementation function.
    :param args: Argument names.
    """
    args = [] if args is None else list(args)
    if "request" not in args:
        args.insert(0, "request")
    deps = ", ".join(args)
    context = dict(_fixture_impl=func, kwargs=kwargs)
    context.update(kwargs)
    exec(FIXTURE_FUNC_FORMAT.format(name=name, deps=deps), context)
    fixture_func = context[name]
    fixture_func.__module__ = module.__name__

    if related:
        fixture_func._factoryboy_related = related

    fixture = pytest.fixture(fixture_func)
    setattr(module, name, fixture)
    return fixture


def register(factory_class, _name=None, **kwargs):
    r"""Register fixtures for the factory class.

    :param factory_class: Factory class to register.
    :param _name: Name of the model fixture. By default is lowercase-underscored model name.
    :param \**kwargs: Optional keyword arguments that override factory attributes.
    """
    assert not factory_class._meta.abstract, "Can't register abstract factories."
    assert factory_class._meta.model is not None, "Factory model class is not specified."

    module = get_caller_module()
    model_name = get_model_name(factory_class) if _name is None else _name
    factory_name = get_factory_name(factory_class)

    deps = get_deps(factory_class, model_name=model_name)
    related = []

    for attr, value in factory_class._meta.declarations.items():
        args = None
        attr_name = SEPARATOR.join((model_name, attr))

        if isinstance(value, factory.declarations.PostGenerationDeclaration) and not isinstance(
            value, factory.RelatedFactory
        ):
            # Creates `attr_fixture`, that is used as an attribute (named
            # `value`) of `context` argument that is passed to
            # ``PostGenerationDeclaration.call()``.
            # ``RelatedFactory`` is excluded, because it is handled
            # separately in `else` statement.
            default_value = None
            # ``PostGenerationMethodCall`` is special case, because it can
            # handle only one positional argument, for which default value can
            # be defined, so we also have to use this value as `atrr_fixture`
            # value.
            if isinstance(value, factory.PostGenerationMethodCall):
                default_value = value.method_arg
            value = kwargs.get(attr, default_value)
            if isinstance(value, LazyFixture):
                args = value.args

            make_fixture(
                name=attr_name,
                module=module,
                func=attr_fixture,
                value=value,
                args=args,
            )
        else:
            value = kwargs.get(attr, value)

            if isinstance(value, (factory.SubFactory, factory.RelatedFactory)):
                subfactory_class = value.get_factory()
                subfactory_deps = get_deps(subfactory_class, factory_class)

                args = list(subfactory_deps)
                if isinstance(value, factory.RelatedFactory):
                    related_model = get_model_name(subfactory_class)
                    args.append(related_model)
                    related.append(related_model)
                    related.append(attr_name)
                    related.extend(subfactory_deps)

                if isinstance(value, factory.SubFactory):
                    args.append(inflection.underscore(subfactory_class._meta.model.__name__))

                make_fixture(
                    name=attr_name,
                    module=module,
                    func=subfactory_fixture,
                    args=args,
                    factory_class=subfactory_class,
                )
            else:
                if isinstance(value, LazyFixture):
                    args = value.args

                make_fixture(
                    name=attr_name,
                    module=module,
                    func=attr_fixture,
                    value=value,
                    args=args,
                )

    if not hasattr(module, factory_name):
        make_fixture(
            name=factory_name,
            module=module,
            func=factory_fixture,
            factory_class=factory_class,
        )

    make_fixture(
        name=model_name,
        module=module,
        func=model_fixture,
        args=deps,
        factory_name=factory_name,
        related=related,
    )
    return factory_class


def get_model_name(factory_class):
    """Get model fixture name by factory."""
    return (
        inflection.underscore(factory_class._meta.model.__name__)
        if not isinstance(factory_class._meta.model, str)
        else factory_class._meta.model
    )


def get_factory_name(factory_class):
    """Get factory fixture name by factory."""
    return inflection.underscore(factory_class.__name__)


def get_deps(factory_class, parent_factory_class=None, model_name=None):
    """Get factory dependencies.

    :return: List of the fixture argument names for dependency injection.
    """
    model_name = get_model_name(factory_class) if model_name is None else model_name
    parent_model_name = get_model_name(parent_factory_class) if parent_factory_class is not None else None

    def is_dep(value):
        if isinstance(value, factory.RelatedFactory):
            return False
        if isinstance(value, factory.SubFactory) and get_model_name(value.get_factory()) == parent_model_name:
            return False
        if isinstance(value, factory.declarations.PostGenerationDeclaration):
            # Dependency on extracted value
            return True

        return True

    return [
        SEPARATOR.join((model_name, attr)) for attr, value in factory_class._meta.declarations.items() if is_dep(value)
    ]


def evaluate(request, value):
    """Evaluate the declaration (lazy fixtures, etc)."""
    return value.evaluate(request) if isinstance(value, LazyFixture) else value


def model_fixture(request, factory_name):
    """Model fixture implementation."""
    factoryboy_request = request.getfixturevalue("factoryboy_request")

    # Try to evaluate as much post-generation dependencies as possible
    factoryboy_request.evaluate(request)

    factory_class = request.getfixturevalue(factory_name)
    prefix = "".join((request.fixturename, SEPARATOR))

    # Create model fixture instance

    class Factory(factory_class):
        pass

    Factory._meta.base_declarations = {
        k: v
        for k, v in Factory._meta.base_declarations.items()
        if not isinstance(v, factory.declarations.PostGenerationDeclaration)
    }
    Factory._meta.post_declarations = factory.builder.DeclarationSet()

    kwargs = {}
    for key in factory_class._meta.pre_declarations:
        argname = "".join((prefix, key))
        if argname in request._fixturedef.argnames:
            kwargs[key] = evaluate(request, request.getfixturevalue(argname))

    strategy = factory.enums.CREATE_STRATEGY
    builder = factory.builder.StepBuilder(Factory._meta, kwargs, strategy)
    step = factory.builder.BuildStep(builder=builder, sequence=Factory._meta.next_sequence())

    instance = Factory(**kwargs)

    # Cache the instance value on pytest level so that the fixture can be resolved before the return
    request._fixturedef.cached_result = (instance, 0, None)
    request._fixture_defs[request.fixturename] = request._fixturedef

    # Defer post-generation declarations
    deferred = []

    for attr in factory_class._meta.post_declarations.sorted():

        decl = factory_class._meta.post_declarations.declarations[attr]

        if isinstance(decl, factory.RelatedFactory):
            deferred.append(make_deferred_related(factory_class, request.fixturename, attr))
        else:
            argname = "".join((prefix, attr))
            extra = {}
            for k, v in factory_class._meta.post_declarations.contexts[attr].items():
                if k == "":
                    continue
                post_attr = SEPARATOR.join((argname, k))

                if post_attr in request._fixturedef.argnames:
                    extra[k] = evaluate(request, request.getfixturevalue(post_attr))
                else:
                    extra[k] = v
<<<<<<< HEAD
            # Handle special case for ``PostGenerationMethodCall`` where
            # `attr_fixture` value is equal to ``NotProvided``, which mean
            # that `value_provided` should be falsy
            postgen_value = evaluate(request, request.getfixturevalue(argname))
            postgen_context = factory.builder.PostGenerationContext(
                value_provided=(postgen_value is not NotProvided),
                value=postgen_value,
=======

            postgen_context = PostGenerationContext(
                value_provided=True,
                value=evaluate(request, request.getfixturevalue(argname)),
>>>>>>> abb8a2d5
                extra=extra,
            )
            deferred.append(
                make_deferred_postgen(step, factory_class, request.fixturename, instance, attr, decl, postgen_context)
            )
    factoryboy_request.defer(deferred)

    # Try to evaluate as much post-generation dependencies as possible
    factoryboy_request.evaluate(request)
    return instance


def make_deferred_related(factory, fixture, attr):
    """Make deferred function for the related factory declaration.

    :param factory: Factory class.
    :param fixture: Object fixture name e.g. "book".
    :param attr: Declaration attribute name e.g. "publications".

    :note: Deferred function name results in "book__publication".
    """
    name = SEPARATOR.join((fixture, attr))

    def deferred(request):
        request.getfixturevalue(name)

    deferred.__name__ = name
    deferred._factory = factory
    deferred._fixture = fixture
    deferred._is_related = True
    return deferred


def make_deferred_postgen(step, factory_class, fixture, instance, attr, declaration, context):
    """Make deferred function for the post-generation declaration.

    :param step: factory_boy builder step.
    :param factory_class: Factory class.
    :param fixture: Object fixture name e.g. "author".
    :param instance: Parent object instance.
    :param attr: Declaration attribute name e.g. "register_user".
    :param context: Post-generation declaration context.

    :note: Deferred function name results in "author__register_user".
    """
    name = SEPARATOR.join((fixture, attr))

    def deferred(request):
        declaration.call(instance, step, context)

    deferred.__name__ = name
    deferred._factory = factory_class
    deferred._fixture = fixture
    deferred._is_related = False
    return deferred


def factory_fixture(request, factory_class):
    """Factory fixture implementation."""
    return factory_class


def attr_fixture(request, value):
    """Attribute fixture implementation."""
    return value


def subfactory_fixture(request, factory_class):
    """SubFactory/RelatedFactory fixture implementation."""
    fixture = inflection.underscore(factory_class._meta.model.__name__)
    return request.getfixturevalue(fixture)


def get_caller_module(depth=2):
    """Get the module of the caller."""
    frame = sys._getframe(depth)
    module = getmodule(frame)
    # Happens when there's no __init__.py in the folder
    if module is None:
        return get_caller_module(depth=depth)  # pragma: no cover
    return module


class LazyFixture:
    """Lazy fixture."""

    def __init__(self, fixture):
        """Lazy pytest fixture wrapper.

        :param fixture: Fixture name or callable with dependencies.
        """
        self.fixture = fixture
        if callable(self.fixture):
            params = signature(self.fixture).parameters.values()
            self.args = [param.name for param in params if param.kind == param.POSITIONAL_OR_KEYWORD]
        else:
            self.args = [self.fixture]

    def evaluate(self, request):
        """Evaluate the lazy fixture.

        :param request: pytest request object.
        :return: evaluated fixture.
        """
        if callable(self.fixture):
            kwargs = {arg: request.getfixturevalue(arg) for arg in self.args}
            return self.fixture(**kwargs)
        else:
            return request.getfixturevalue(self.fixture)<|MERGE_RESOLUTION|>--- conflicted
+++ resolved
@@ -11,11 +11,9 @@
 
 from inspect import getmodule, signature
 
-<<<<<<< HEAD
 from factory.declarations import NotProvided
-=======
+
 from pytest_factoryboy.compat import PostGenerationContext
->>>>>>> abb8a2d5
 
 SEPARATOR = "__"
 
@@ -257,20 +255,13 @@
                     extra[k] = evaluate(request, request.getfixturevalue(post_attr))
                 else:
                     extra[k] = v
-<<<<<<< HEAD
             # Handle special case for ``PostGenerationMethodCall`` where
             # `attr_fixture` value is equal to ``NotProvided``, which mean
             # that `value_provided` should be falsy
             postgen_value = evaluate(request, request.getfixturevalue(argname))
-            postgen_context = factory.builder.PostGenerationContext(
+            postgen_context = PostGenerationContext(
                 value_provided=(postgen_value is not NotProvided),
                 value=postgen_value,
-=======
-
-            postgen_context = PostGenerationContext(
-                value_provided=True,
-                value=evaluate(request, request.getfixturevalue(argname)),
->>>>>>> abb8a2d5
                 extra=extra,
             )
             deferred.append(
