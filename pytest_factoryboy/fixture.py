"""Factory boy fixture integration."""
from __future__ import annotations

import sys
from dataclasses import dataclass
from inspect import signature
from typing import TYPE_CHECKING, overload

import factory
import factory.builder
import factory.declarations
import factory.enums
import inflection

from .codegen import FixtureDef, make_fixture_model_module
from .compat import PostGenerationContext
<<<<<<< HEAD
from factory.declarations import NotProvided
from typing import TYPE_CHECKING, overload
from typing_extensions import Protocol
=======
>>>>>>> 516384bc

if TYPE_CHECKING:
    from typing import Any, Callable, TypeVar

    from _pytest.fixtures import FixtureFunction, SubRequest
    from factory.builder import BuildStep
    from factory.declarations import PostGeneration, PostGenerationContext

    FactoryType = type[factory.Factory]
    T = TypeVar("T")
    F = TypeVar("F", bound=FactoryType)


SEPARATOR = "__"


@dataclass(eq=False)
class DeferredFunction:
    name: str
    factory: FactoryType
    is_related: bool
    function: Callable[[SubRequest], Any]

    def __call__(self, request: SubRequest) -> Any:
        return self.function(request)


# register(AuthorFactory, ...)
#
# @register
# class AuthorFactory(factory.Factory): ...
@overload
def register(factory_class: F, _name: str | None = None, **kwargs: Any) -> F:
    ...


# @register(...)
# class AuthorFactory(factory.Factory): ...
@overload
def register(*, _name: str | None = None, **kwargs: Any) -> Callable[[F], F]:
    ...


def register(
    factory_class: F | None = None,
    _name: str | None = None,
    *,
    _caller_locals: dict[str, Any] | None = None,
    **kwargs: Any,
) -> F | Callable[[F], F]:
    r"""Register fixtures for the factory class.

    :param factory_class: Factory class to register.
    :param _name: Name of the model fixture. By default, is lowercase-underscored model name.
    :param _caller_locals: Dictionary where to inject the generated fixtures. Defaults to the caller's locals().
    :param \**kwargs: Optional keyword arguments that override factory attributes.
    """
    if _caller_locals is None:
        _caller_locals = get_caller_locals()

    if factory_class is None:

        def register_(factory_class: F) -> F:
            return register(factory_class, _name=_name, _caller_locals=_caller_locals, **kwargs)

        return register_

    assert not factory_class._meta.abstract, "Can't register abstract factories."
    assert factory_class._meta.model is not None, "Factory model class is not specified."

    fixture_defs: list[FixtureDef] = []

    model_name = get_model_name(factory_class) if _name is None else _name
    factory_name = get_factory_name(factory_class)

    deps = get_deps(factory_class, model_name=model_name)
    related: list[str] = []

    for attr, value in factory_class._meta.declarations.items():
        args = []
        attr_name = SEPARATOR.join((model_name, attr))

        if isinstance(value, factory.declarations.PostGenerationDeclaration) and not isinstance(
            value, factory.RelatedFactory
        ):
            # Creates `attr_fixture`, that is used as an attribute (named
            # `value`) of `context` argument that is passed to
            # ``PostGenerationDeclaration.call()``.
            # ``RelatedFactory`` is excluded, because it is handled
            # separately in `else` statement.
            default_value = None
            # ``PostGenerationMethodCall`` is special case, because it can
            # handle only one positional argument, for which default value can
            # be defined, so we also have to use this value as `atrr_fixture`
            # value.
            if isinstance(value, factory.PostGenerationMethodCall):
                default_value = value.method_arg
            value = kwargs.get(attr, default_value)
            if isinstance(value, LazyFixture):
                args = value.args

            fixture_defs.append(
                FixtureDef(
                    name=attr_name,
                    function_name="attr_fixture",
                    function_kwargs={"value": value},
                    deps=args,
                )
            )
        else:
            value = kwargs.get(attr, value)

            if isinstance(value, (factory.SubFactory, factory.RelatedFactory)):
                subfactory_class = value.get_factory()
                subfactory_deps = get_deps(subfactory_class, factory_class)

                args = list(subfactory_deps)
                if isinstance(value, factory.RelatedFactory):
                    related_model = get_model_name(subfactory_class)
                    args.append(related_model)
                    related.append(related_model)
                    related.append(attr_name)
                    related.extend(subfactory_deps)

                if isinstance(value, factory.SubFactory):
                    args.append(inflection.underscore(subfactory_class._meta.model.__name__))

                fixture_defs.append(
                    FixtureDef(
                        name=attr_name,
                        function_name="subfactory_fixture",
                        function_kwargs={"factory_class": subfactory_class},
                        deps=args,
                    )
                )
            else:
                if isinstance(value, LazyFixture):
                    args = value.args

                fixture_defs.append(
                    FixtureDef(
                        name=attr_name,
                        function_name="attr_fixture",
                        function_kwargs={"value": value},
                        deps=args,
                    )
                )

    if factory_name not in _caller_locals:
        fixture_defs.append(
            FixtureDef(
                name=factory_name,
                function_name="factory_fixture",
                function_kwargs={"factory_class": factory_class},
            )
        )

    fixture_defs.append(
        FixtureDef(
            name=model_name,
            function_name="model_fixture",
            function_kwargs={"factory_name": factory_name},
            deps=deps,
            related=related,
        )
    )

    generated_module = make_fixture_model_module(model_name, fixture_defs)

    for fixture_def in fixture_defs:
        exported_name = fixture_def.name
        fixture_function = getattr(generated_module, exported_name)
        inject_into_caller(exported_name, fixture_function, _caller_locals)

    return factory_class


def inject_into_caller(name: str, function: Callable[..., Any], locals_: dict[str, Any]) -> None:
    """Inject a function into the caller's locals, making sure that the function will work also within classes."""
    # We need to check if the caller frame is a class, since in that case the first argument is the class itself.
    # In that case, we can apply the staticmethod() decorator to the injected function, so that the first param
    # will be disregarded.
    # To figure out if the caller frame is a class, we can check if the __qualname__ attribute is present.

    # According to the python docs, __qualname__ is available for both **classes and functions**.
    # However, it seems that for functions it is not yet available in the function namespace before it's defined.
    # This could change in the future, but it shouldn't be too much of a problem since registering a factory
    # in a function namespace would not make it usable anyway.
    # Therefore, we can just check for __qualname__ to figure out if we are in a class, and apply the @staticmethod.
    is_class_or_function = "__qualname__" in locals_
    if is_class_or_function:
        function = staticmethod(function)

    locals_[name] = function


def get_model_name(factory_class: FactoryType) -> str:
    """Get model fixture name by factory."""
    return (
        inflection.underscore(factory_class._meta.model.__name__)
        if not isinstance(factory_class._meta.model, str)
        else factory_class._meta.model
    )


def get_factory_name(factory_class: FactoryType) -> str:
    """Get factory fixture name by factory."""
    return inflection.underscore(factory_class.__name__)


def get_deps(
    factory_class: FactoryType,
    parent_factory_class: FactoryType | None = None,
    model_name: str | None = None,
) -> list[str]:
    """Get factory dependencies.

    :return: List of the fixture argument names for dependency injection.
    """
    model_name = get_model_name(factory_class) if model_name is None else model_name
    parent_model_name = get_model_name(parent_factory_class) if parent_factory_class is not None else None

    def is_dep(value: Any) -> bool:
        if isinstance(value, factory.RelatedFactory):
            return False
        if isinstance(value, factory.SubFactory) and get_model_name(value.get_factory()) == parent_model_name:
            return False
        if isinstance(value, factory.declarations.PostGenerationDeclaration):
            # Dependency on extracted value
            return True

        return True

    return [
        SEPARATOR.join((model_name, attr)) for attr, value in factory_class._meta.declarations.items() if is_dep(value)
    ]


def evaluate(request: SubRequest, value: LazyFixture | Any) -> Any:
    """Evaluate the declaration (lazy fixtures, etc)."""
    return value.evaluate(request) if isinstance(value, LazyFixture) else value


def model_fixture(request: SubRequest, factory_name: str) -> Any:
    """Model fixture implementation."""
    factoryboy_request = request.getfixturevalue("factoryboy_request")

    # Try to evaluate as much post-generation dependencies as possible
    factoryboy_request.evaluate(request)

    assert request.fixturename  # NOTE: satisfy mypy
    fixture_name = request.fixturename
    prefix = "".join((fixture_name, SEPARATOR))
    # NOTE: following type hinting is required, because of `mypy` bug.
    # Reference: https://github.com/python/mypy/issues/2477
    factory_class: factory.base.FactoryMetaClass = request.getfixturevalue(factory_name)

    # Create model fixture instance
    class Factory(factory_class):
        pass

    Factory._meta.base_declarations = {
        k: v
        for k, v in Factory._meta.base_declarations.items()
        if not isinstance(v, factory.declarations.PostGenerationDeclaration)
    }
    Factory._meta.post_declarations = factory.builder.DeclarationSet()

    kwargs = {}
    for key in factory_class._meta.pre_declarations:
        argname = "".join((prefix, key))
        if argname in request._fixturedef.argnames:
            kwargs[key] = evaluate(request, request.getfixturevalue(argname))

    strategy = factory.enums.CREATE_STRATEGY
    builder = factory.builder.StepBuilder(Factory._meta, kwargs, strategy)
    step = factory.builder.BuildStep(builder=builder, sequence=Factory._meta.next_sequence())

    instance = Factory(**kwargs)

    # Cache the instance value on pytest level so that the fixture can be resolved before the return
    request._fixturedef.cached_result = (instance, 0, None)
    request._fixture_defs[fixture_name] = request._fixturedef

    # Defer post-generation declarations
    deferred: list[DeferredFunction] = []

    for attr in factory_class._meta.post_declarations.sorted():

        decl = factory_class._meta.post_declarations.declarations[attr]

        if isinstance(decl, factory.RelatedFactory):
            deferred.append(make_deferred_related(factory_class, fixture_name, attr))
        else:
            argname = "".join((prefix, attr))
            extra = {}
            for k, v in factory_class._meta.post_declarations.contexts[attr].items():
                if k == "":
                    continue
                post_attr = SEPARATOR.join((argname, k))

                if post_attr in request._fixturedef.argnames:
                    extra[k] = evaluate(request, request.getfixturevalue(post_attr))
                else:
                    extra[k] = v
            # Handle special case for ``PostGenerationMethodCall`` where
            # `attr_fixture` value is equal to ``NotProvided``, which mean
            # that `value_provided` should be falsy
            postgen_value = evaluate(request, request.getfixturevalue(argname))
            postgen_context = PostGenerationContext(
                value_provided=(postgen_value is not NotProvided),
                value=postgen_value,
                extra=extra,
            )
            deferred.append(
                make_deferred_postgen(step, factory_class, fixture_name, instance, attr, decl, postgen_context)
            )
    factoryboy_request.defer(deferred)

    # Try to evaluate as much post-generation dependencies as possible
    factoryboy_request.evaluate(request)
    return instance


def make_deferred_related(factory: FactoryType, fixture: str, attr: str) -> DeferredFunction:
    """Make deferred function for the related factory declaration.

    :param factory: Factory class.
    :param fixture: Object fixture name e.g. "book".
    :param attr: Declaration attribute name e.g. "publications".

    :note: Deferred function name results in "book__publication".
    """
    name = SEPARATOR.join((fixture, attr))

    def deferred_impl(request: SubRequest) -> Any:
        return request.getfixturevalue(name)

    return DeferredFunction(
        name=name,
        factory=factory,
        is_related=True,
        function=deferred_impl,
    )


def make_deferred_postgen(
    step: BuildStep,
    factory_class: FactoryType,
    fixture: str,
    instance: Any,
    attr: str,
    declaration: PostGeneration,
    context: PostGenerationContext,
) -> DeferredFunction:
    """Make deferred function for the post-generation declaration.

    :param step: factory_boy builder step.
    :param factory_class: Factory class.
    :param fixture: Object fixture name e.g. "author".
    :param instance: Parent object instance.
    :param attr: Declaration attribute name e.g. "register_user".
    :param context: Post-generation declaration context.

    :note: Deferred function name results in "author__register_user".
    """
    name = SEPARATOR.join((fixture, attr))

    def deferred_impl(request: SubRequest) -> Any:
        return declaration.call(instance, step, context)

    return DeferredFunction(
        name=name,
        factory=factory_class,
        is_related=False,
        function=deferred_impl,
    )


def factory_fixture(request: SubRequest, factory_class: F) -> F:
    """Factory fixture implementation."""
    return factory_class


def attr_fixture(request: SubRequest, value: T) -> T:
    """Attribute fixture implementation."""
    return value


def subfactory_fixture(request: SubRequest, factory_class: FactoryType) -> Any:
    """SubFactory/RelatedFactory fixture implementation."""
    fixture = inflection.underscore(factory_class._meta.model.__name__)
    return request.getfixturevalue(fixture)


def get_caller_locals(depth: int = 2) -> dict[str, Any]:
    """Get the local namespace of the caller frame."""
    return sys._getframe(depth).f_locals


class LazyFixture:
    """Lazy fixture."""

    def __init__(self, fixture: FixtureFunction | str) -> None:
        """Lazy pytest fixture wrapper.

        :param fixture: Fixture name or callable with dependencies.
        """
        self.fixture = fixture
        if callable(self.fixture):
            params = signature(self.fixture).parameters.values()
            self.args = [param.name for param in params if param.kind == param.POSITIONAL_OR_KEYWORD]
        else:
            self.args = [self.fixture]

    def evaluate(self, request: SubRequest) -> Any:
        """Evaluate the lazy fixture.

        :param request: pytest request object.
        :return: evaluated fixture.
        """
        if callable(self.fixture):
            kwargs = {arg: request.getfixturevalue(arg) for arg in self.args}
            return self.fixture(**kwargs)
        else:
            return request.getfixturevalue(self.fixture)<|MERGE_RESOLUTION|>--- conflicted
+++ resolved
@@ -11,15 +11,11 @@
 import factory.declarations
 import factory.enums
 import inflection
+from factory.declarations import NotProvided
+from typing_extensions import Protocol
 
 from .codegen import FixtureDef, make_fixture_model_module
 from .compat import PostGenerationContext
-<<<<<<< HEAD
-from factory.declarations import NotProvided
-from typing import TYPE_CHECKING, overload
-from typing_extensions import Protocol
-=======
->>>>>>> 516384bc
 
 if TYPE_CHECKING:
     from typing import Any, Callable, TypeVar
