"""Factory boy fixture integration."""
from __future__ import annotations

<<<<<<< HEAD
import inspect
import os
=======
import functools
>>>>>>> 56dab104
import sys
from dataclasses import dataclass
from inspect import signature
from typing import (
    TYPE_CHECKING,
    Any,
    Callable,
    Collection,
    Generic,
    Iterable,
    Mapping,
    Type,
    TypeVar,
    cast,
    overload,
)

import factory
import factory.builder
import factory.declarations
import factory.enums
import inflection
from factory.declarations import NotProvided
from typing_extensions import ParamSpec, TypeAlias

<<<<<<< HEAD
from .codegen import FixtureDef, make_fixture_model_module, upgrade_module
=======
>>>>>>> 56dab104
from .compat import PostGenerationContext
from .fixturegen import create_fixture

if TYPE_CHECKING:
<<<<<<< HEAD
    from types import FrameType, ModuleType
    from typing import Any, Callable, Mapping, TypeVar

    from _pytest.fixtures import FixtureFunction, SubRequest
=======
    from _pytest.fixtures import SubRequest
>>>>>>> 56dab104
    from factory.builder import BuildStep
    from factory.declarations import PostGeneration, PostGenerationContext

    from .plugin import Request as FactoryboyRequest

FactoryType: TypeAlias = Type[factory.Factory]
F = TypeVar("F", bound=FactoryType)
T = TypeVar("T")
P = ParamSpec("P")

def should_rewrite_source() -> bool:
    return os.getenv("PYTEST_FACTORYBOY_REWRITE_SOURCE", "false") == "true"


SEPARATOR = "__"

raise_on_usage = False


@dataclass(eq=False)
class DeferredFunction:
    name: str
    factory: FactoryType
    is_related: bool
    function: Callable[[SubRequest], Any]

    def __call__(self, request: SubRequest) -> Any:
        return self.function(request)


def raise_if_upgrade_necessary():
    if raise_on_usage:
        if should_rewrite_source():
            raise RuntimeError(
                "Source code is rewritten, you can now restart the pytest run "
                "**without the env variable** PYTEST_FACTORYBOY_REWRITE_SOURCE."
            )
        else:
            raise TypeError(
                "You must upgrade your usages of `register(...)`. "
                "_name param became name param; **kwargs params became factory_kwargs param. "
                "You can let pytest-factoryboy rewrite your source code by setting "
                "the environment variable PYTEST_FACTORYBOY_REWRITE_SOURCE=true "
                "and restarting the pytest run."
            )


def _register_old(
    factory_class: F | None = None,
    _name: str | None = None,
    *,
    _caller_locals: dict[str, Any] | None = None,
    **kwargs: Any,
) -> F | Callable[[F], F]:
    ...


old_register_signature = signature(_register_old)

# register(AuthorFactory, ...)
#
# @register
# class AuthorFactory(factory.Factory): ...
@overload
def register(
    factory_class: F,
    name: str | None = None,
    factory_kwargs: Mapping[str, Any] = None,
    _caller_module: ModuleType | None = None,
    _caller_locals: dict[str, Any] | None = None,
) -> F:
    ...


# @register(...)
# class AuthorFactory(factory.Factory): ...
@overload
def register(
    *,
    name: str | None = None,
    factory_kwargs: Mapping[str, Any] = None,
    _caller_module: ModuleType | None = None,
    _caller_locals: dict[str, Any] | None = None,
) -> Callable[[F], F]:
    ...


def register(
    factory_class: F | None = None,
    *args,
    _caller_module: ModuleType | None = None,
    _caller_locals: dict[str, Any] | None = None,
    **kwargs,
) -> F | Callable[[F], F]:
    if _caller_module is None:
        _caller_module = inspect.getmodule(get_caller_frame())
    if _caller_locals is None:
        _caller_locals = get_caller_locals()

    if factory_class is None:

        def register_(factory_class: F) -> F:
            return register(
                factory_class, *args, **kwargs, _caller_module=_caller_module, _caller_locals=_caller_locals
            )

        return register_

    try:
        match = new_register_signature.bind(factory_class, *args, **kwargs, _caller_locals=_caller_locals)
    except TypeError:
        pass
    else:
        return _register_new(*match.args, **match.kwargs)

    old_match = old_register_signature.bind(factory_class, *args, **kwargs)

    name = old_match.arguments.pop("_name", None)
    global raise_on_usage
    raise_on_usage = True

    # TODO: Give better instructions on how to migrate to new usage
    if should_rewrite_source():
        caller_frame = get_caller_frame()
        caller_module = inspect.getmodule(caller_frame)
        upgrade_module(module=caller_module)

    return _register_new(
        factory_class=factory_class,
        name=name,
        factory_kwargs=old_match.kwargs,
        _caller_locals=_caller_locals,
    )


# register(AuthorFactory, ...)
#
# @register
# class AuthorFactory(factory.Factory): ...
@overload
def _register_new(
    factory_class: F,
    name: str | None = None,
    factory_kwargs: Mapping[str, Any] = None,
    _caller_locals: dict[str, Any] = None,
) -> F:
    ...


# @register(...)
# class AuthorFactory(factory.Factory): ...
@overload
def _register_new(
    *,
    name: str | None = None,
    factory_kwargs: Mapping[str, Any] = None,
    _caller_locals: dict[str, Any] = None,
) -> Callable[[F], F]:
    ...


def _register_new(
    factory_class: F | None = None,
    name: str | None = None,  # TODO: Rename to model_name
    factory_kwargs: Mapping[str, Any] = None,
    _caller_locals: dict[str, Any] = None,
) -> F | Callable[[F], F]:
    r"""Register fixtures for the factory class.

    :param factory_class: Factory class to register.
    :param name: Name of the model fixture. By default, is lowercase-underscored model name.
    :param factory_kwargs: Optional keyword arguments that override factory attributes.
    :param _caller_locals: Dictionary where to inject the generated fixtures. Defaults to the caller's locals().
    """
    if _caller_locals is None:
        _caller_locals = get_caller_locals()

    if factory_class is None:

        def register_(factory_class: F) -> F:
            return register(factory_class, name=name, factory_kwargs=factory_kwargs, _caller_locals=_caller_locals)

        return register_

    if factory_kwargs is None:
        factory_kwargs = {}

    assert not factory_class._meta.abstract, "Can't register abstract factories."
    assert factory_class._meta.model is not None, "Factory model class is not specified."

<<<<<<< HEAD
    fixture_defs: list[FixtureDef] = []

    model_name = get_model_name(factory_class) if name is None else name
    factory_name = get_factory_name(factory_class)

    deps = get_deps(factory_class, model_name=model_name)
    related: list[str] = []

    for attr, value in factory_class._meta.declarations.items():
        args = []
        attr_name = SEPARATOR.join((model_name, attr))

        if isinstance(value, (factory.SubFactory, factory.RelatedFactory)):
            value = factory_kwargs.get(attr, value)
            subfactory_class = value.get_factory()
            subfactory_deps = get_deps(subfactory_class, factory_class)

            args = list(subfactory_deps)
            if isinstance(value, factory.RelatedFactory):
                related_model = get_model_name(subfactory_class)
                args.append(related_model)
                related.append(related_model)
                related.append(attr_name)
                related.extend(subfactory_deps)

            if isinstance(value, factory.SubFactory):
                args.append(inflection.underscore(subfactory_class._meta.model.__name__))

            fixture_defs.append(
                FixtureDef(
                    name=attr_name,
                    function_name="subfactory_fixture",
                    function_kwargs={"factory_class": subfactory_class},
                    deps=args,
                )
            )
            continue
=======
    model_name = get_model_name(factory_class) if _name is None else _name

    fixture_defs = dict(
        generate_fixtures(
            factory_class=factory_class, model_name=model_name, overrides=kwargs, caller_locals=_caller_locals
        )
    )
    for name, fixture in fixture_defs.items():
        inject_into_caller(name, fixture, _caller_locals)
>>>>>>> 56dab104

    return factory_class

<<<<<<< HEAD
        value = factory_kwargs.get(attr, default_value)
=======
>>>>>>> 56dab104

def generate_fixtures(
    factory_class: FactoryType, model_name: str, overrides: Mapping[str, Any], caller_locals: Mapping[str, Any]
) -> Iterable[tuple[str, Callable[..., Any]]]:
    """Generate all the FixtureDefs for the given factory class."""
    factory_name = get_factory_name(factory_class)

    related: list[str] = []
    for attr, value in factory_class._meta.declarations.items():
        value = overrides.get(attr, value)
        attr_name = SEPARATOR.join((model_name, attr))
        yield (
            attr_name,
            make_declaration_fixturedef(
                attr_name=attr_name,
                value=value,
                factory_class=factory_class,
                related=related,
            ),
        )

    if factory_name not in caller_locals:
        yield (
            factory_name,
            create_fixture_with_related(
                name=factory_name,
                function=functools.partial(factory_fixture, factory_class=factory_class),
            ),
        )

    deps = get_deps(factory_class, model_name=model_name)
    yield (
        model_name,
        create_fixture_with_related(
            name=model_name,
            function=functools.partial(model_fixture, factory_name=factory_name),
            fixtures=deps,
            related=related,
        ),
    )


def create_fixture_with_related(
    name: str,
    function: Callable[P, T],
    fixtures: Collection[str] | None = None,
    related: Collection[str] | None = None,
) -> Callable[P, T]:
    if related is None:
        related = []
    f = create_fixture(name=name, function=function, fixtures=fixtures)

    # We have to set the `_factoryboy_related` attribute to the original function, since
    # FixtureDef.func will provide that one later when we discover the related fixtures.
    f.__pytest_wrapped__.obj._factoryboy_related = related  # type: ignore[attr-defined]
    return f


def make_declaration_fixturedef(
    attr_name: str,
    value: Any,
    factory_class: FactoryType,
    related: list[str],
) -> Callable[..., Any]:
    """Create the FixtureDef for a factory declaration."""
    if isinstance(value, (factory.SubFactory, factory.RelatedFactory)):
        subfactory_class = value.get_factory()
        subfactory_deps = get_deps(subfactory_class, factory_class)

        args = list(subfactory_deps)
        if isinstance(value, factory.RelatedFactory):
            related_model = get_model_name(subfactory_class)
            args.append(related_model)
            related.append(related_model)
            related.append(attr_name)
            related.extend(subfactory_deps)

        if isinstance(value, factory.SubFactory):
            args.append(inflection.underscore(subfactory_class._meta.model.__name__))

        return create_fixture_with_related(
            name=attr_name,
            function=functools.partial(subfactory_fixture, factory_class=subfactory_class),
            fixtures=args,
        )

    deps: list[str]  # makes mypy happy
    if isinstance(value, factory.PostGeneration):
        value = None
        deps = []
    elif isinstance(value, factory.PostGenerationMethodCall):
        value = value.method_arg
        deps = []
    elif isinstance(value, LazyFixture):
        value = value
        deps = value.args
    else:
        value = value
        deps = []

    return create_fixture_with_related(
        name=attr_name,
        function=functools.partial(attr_fixture, value=value),
        fixtures=deps,
    )


new_register_signature = signature(_register_new)


def inject_into_caller(name: str, function: Callable[..., Any], locals_: dict[str, Any]) -> None:
    """Inject a function into the caller's locals, making sure that the function will work also within classes."""
    # We need to check if the caller frame is a class, since in that case the first argument is the class itself.
    # In that case, we can apply the staticmethod() decorator to the injected function, so that the first param
    # will be disregarded.
    # To figure out if the caller frame is a class, we can check if the __qualname__ attribute is present.

    # According to the python docs, __qualname__ is available for both **classes and functions**.
    # However, it seems that for functions it is not yet available in the function namespace before it's defined.
    # This could change in the future, but it shouldn't be too much of a problem since registering a factory
    # in a function namespace would not make it usable anyway.
    # Therefore, we can just check for __qualname__ to figure out if we are in a class, and apply the @staticmethod.
    is_class_or_function = "__qualname__" in locals_
    if is_class_or_function:
        function = staticmethod(function)

    locals_[name] = function


def get_model_name(factory_class: FactoryType) -> str:
    """Get model fixture name by factory."""
    # "class AuthorFactory(...):" -> "author"
    suffix = "Factory"
    if factory_class.__name__.endswith(suffix):
        factory_name = factory_class.__name__[: -len(suffix)]
        return inflection.underscore(factory_name)
    else:
        raise ValueError(
            f"Factory {factory_class} does not follow the '<model_name>Factory' naming convention and "
            "pytest-factoryboy cannot automatically determine the fixture name.\n"
            f"Please use the naming convention '<model_name>Factory' or explicitly set the fixture name "
            "using `@register(_name=...)`."
        )


def get_factory_name(factory_class: FactoryType) -> str:
    """Get factory fixture name by factory."""
    return inflection.underscore(factory_class.__name__)


def get_deps(
    factory_class: FactoryType,
    parent_factory_class: FactoryType | None = None,
    model_name: str | None = None,
) -> list[str]:
    """Get factory dependencies.

    :return: List of the fixture argument names for dependency injection.
    """
    model_name = get_model_name(factory_class) if model_name is None else model_name
    parent_model_name = get_model_name(parent_factory_class) if parent_factory_class is not None else None

    def is_dep(value: Any) -> bool:
        if isinstance(value, factory.RelatedFactory):
            return False
        if isinstance(value, factory.SubFactory) and get_model_name(value.get_factory()) == parent_model_name:
            return False
        if isinstance(value, factory.declarations.PostGenerationDeclaration):
            # Dependency on extracted value
            return True

        return True

    return [
        SEPARATOR.join((model_name, attr)) for attr, value in factory_class._meta.declarations.items() if is_dep(value)
    ]


def evaluate(request: SubRequest, value: LazyFixture[T] | T) -> T:
    """Evaluate the declaration (lazy fixtures, etc)."""
    return value.evaluate(request) if isinstance(value, LazyFixture) else value


def model_fixture(request: SubRequest, factory_name: str) -> Any:
    """Model fixture implementation."""
<<<<<<< HEAD
    raise_if_upgrade_necessary()
    factoryboy_request = request.getfixturevalue("factoryboy_request")
=======
    factoryboy_request: FactoryboyRequest = request.getfixturevalue("factoryboy_request")
>>>>>>> 56dab104

    # Try to evaluate as much post-generation dependencies as possible
    factoryboy_request.evaluate(request)

    assert request.fixturename  # NOTE: satisfy mypy
    fixture_name = request.fixturename
    prefix = "".join((fixture_name, SEPARATOR))

    factory_class: FactoryType = request.getfixturevalue(factory_name)

    # Create model fixture instance
    Factory: FactoryType = cast(FactoryType, type("Factory", (factory_class,), {}))
    # equivalent to:
    # class Factory(factory_class):
    #     pass
    # it just makes mypy understand it.

    Factory._meta.base_declarations = {
        k: v
        for k, v in Factory._meta.base_declarations.items()
        if not isinstance(v, factory.declarations.PostGenerationDeclaration)
    }
    Factory._meta.post_declarations = factory.builder.DeclarationSet()

    kwargs = {}
    for key in factory_class._meta.pre_declarations:
        argname = "".join((prefix, key))
        if argname in request._fixturedef.argnames:
            kwargs[key] = evaluate(request, request.getfixturevalue(argname))

    strategy = factory.enums.CREATE_STRATEGY
    builder = factory.builder.StepBuilder(Factory._meta, kwargs, strategy)
    step = factory.builder.BuildStep(builder=builder, sequence=Factory._meta.next_sequence())

    instance = Factory(**kwargs)

    # Cache the instance value on pytest level so that the fixture can be resolved before the return
    request._fixturedef.cached_result = (instance, 0, None)
    request._fixture_defs[fixture_name] = request._fixturedef

    # Defer post-generation declarations
    deferred: list[DeferredFunction] = []

    for attr in factory_class._meta.post_declarations.sorted():

        decl = factory_class._meta.post_declarations.declarations[attr]

        if isinstance(decl, factory.RelatedFactory):
            deferred.append(make_deferred_related(factory_class, fixture_name, attr))
        else:
            argname = "".join((prefix, attr))
            extra = {}
            for k, v in factory_class._meta.post_declarations.contexts[attr].items():
                if k == "":
                    continue
                post_attr = SEPARATOR.join((argname, k))

                if post_attr in request._fixturedef.argnames:
                    extra[k] = evaluate(request, request.getfixturevalue(post_attr))
                else:
                    extra[k] = v
            # Handle special case for ``PostGenerationMethodCall`` where
            # `attr_fixture` value is equal to ``NotProvided``, which mean
            # that `value_provided` should be falsy
            postgen_value = evaluate(request, request.getfixturevalue(argname))
            postgen_context = PostGenerationContext(
                value_provided=(postgen_value is not NotProvided),
                value=postgen_value,
                extra=extra,
            )
            deferred.append(
                make_deferred_postgen(step, factory_class, fixture_name, instance, attr, decl, postgen_context)
            )
    factoryboy_request.defer(deferred)

    # Try to evaluate as much post-generation dependencies as possible
    factoryboy_request.evaluate(request)
    return instance


def make_deferred_related(factory: FactoryType, fixture: str, attr: str) -> DeferredFunction:
    """Make deferred function for the related factory declaration.

    :param factory: Factory class.
    :param fixture: Object fixture name e.g. "book".
    :param attr: Declaration attribute name e.g. "publications".

    :note: Deferred function name results in "book__publication".
    """
    name = SEPARATOR.join((fixture, attr))

    def deferred_impl(request: SubRequest) -> Any:
        return request.getfixturevalue(name)

    return DeferredFunction(
        name=name,
        factory=factory,
        is_related=True,
        function=deferred_impl,
    )


def make_deferred_postgen(
    step: BuildStep,
    factory_class: FactoryType,
    fixture: str,
    instance: Any,
    attr: str,
    declaration: PostGeneration,
    context: PostGenerationContext,
) -> DeferredFunction:
    """Make deferred function for the post-generation declaration.

    :param step: factory_boy builder step.
    :param factory_class: Factory class.
    :param fixture: Object fixture name e.g. "author".
    :param instance: Parent object instance.
    :param attr: Declaration attribute name e.g. "register_user".
    :param context: Post-generation declaration context.

    :note: Deferred function name results in "author__register_user".
    """
    name = SEPARATOR.join((fixture, attr))

    def deferred_impl(request: SubRequest) -> Any:
        return declaration.call(instance, step, context)

    return DeferredFunction(
        name=name,
        factory=factory_class,
        is_related=False,
        function=deferred_impl,
    )


def factory_fixture(request: SubRequest, factory_class: F) -> F:
    """Factory fixture implementation."""
    raise_if_upgrade_necessary()
    return factory_class


def attr_fixture(request: SubRequest, value: T) -> T:
    """Attribute fixture implementation."""
    raise_if_upgrade_necessary()
    return value


def subfactory_fixture(request: SubRequest, factory_class: FactoryType) -> Any:
    """SubFactory/RelatedFactory fixture implementation."""
    raise_if_upgrade_necessary()
    fixture = inflection.underscore(factory_class._meta.model.__name__)
    return request.getfixturevalue(fixture)


def get_caller_frame(depth: int = 2) -> FrameType:
    return sys._getframe(depth)


def get_caller_locals(depth: int = 2) -> dict[str, Any]:
    """Get the local namespace of the caller frame."""
    return get_caller_frame(depth + 1).f_locals


class LazyFixture(Generic[T]):
    """Lazy fixture."""

    def __init__(self, fixture: Callable[..., T] | str) -> None:
        """Lazy pytest fixture wrapper.

        :param fixture: Fixture name or callable with dependencies.
        """
        self.fixture = fixture
        if callable(self.fixture):
            params = signature(self.fixture).parameters.values()
            self.args = [param.name for param in params if param.kind == param.POSITIONAL_OR_KEYWORD]
        else:
            self.args = [self.fixture]

    def evaluate(self, request: SubRequest) -> T:
        """Evaluate the lazy fixture.

        :param request: pytest request object.
        :return: evaluated fixture.
        """
        if callable(self.fixture):
            kwargs = {arg: request.getfixturevalue(arg) for arg in self.args}
            return self.fixture(**kwargs)
        else:
            return cast(T, request.getfixturevalue(self.fixture))<|MERGE_RESOLUTION|>--- conflicted
+++ resolved
@@ -1,12 +1,9 @@
 """Factory boy fixture integration."""
 from __future__ import annotations
 
-<<<<<<< HEAD
+import functools
 import inspect
 import os
-=======
-import functools
->>>>>>> 56dab104
 import sys
 from dataclasses import dataclass
 from inspect import signature
@@ -32,22 +29,15 @@
 from factory.declarations import NotProvided
 from typing_extensions import ParamSpec, TypeAlias
 
-<<<<<<< HEAD
-from .codegen import FixtureDef, make_fixture_model_module, upgrade_module
-=======
->>>>>>> 56dab104
+from .codegen import upgrade_module
 from .compat import PostGenerationContext
 from .fixturegen import create_fixture
 
 if TYPE_CHECKING:
-<<<<<<< HEAD
     from types import FrameType, ModuleType
     from typing import Any, Callable, Mapping, TypeVar
 
     from _pytest.fixtures import FixtureFunction, SubRequest
-=======
-    from _pytest.fixtures import SubRequest
->>>>>>> 56dab104
     from factory.builder import BuildStep
     from factory.declarations import PostGeneration, PostGenerationContext
 
@@ -57,6 +47,7 @@
 F = TypeVar("F", bound=FactoryType)
 T = TypeVar("T")
 P = ParamSpec("P")
+
 
 def should_rewrite_source() -> bool:
     return os.getenv("PYTEST_FACTORYBOY_REWRITE_SOURCE", "false") == "true"
@@ -238,45 +229,6 @@
     assert not factory_class._meta.abstract, "Can't register abstract factories."
     assert factory_class._meta.model is not None, "Factory model class is not specified."
 
-<<<<<<< HEAD
-    fixture_defs: list[FixtureDef] = []
-
-    model_name = get_model_name(factory_class) if name is None else name
-    factory_name = get_factory_name(factory_class)
-
-    deps = get_deps(factory_class, model_name=model_name)
-    related: list[str] = []
-
-    for attr, value in factory_class._meta.declarations.items():
-        args = []
-        attr_name = SEPARATOR.join((model_name, attr))
-
-        if isinstance(value, (factory.SubFactory, factory.RelatedFactory)):
-            value = factory_kwargs.get(attr, value)
-            subfactory_class = value.get_factory()
-            subfactory_deps = get_deps(subfactory_class, factory_class)
-
-            args = list(subfactory_deps)
-            if isinstance(value, factory.RelatedFactory):
-                related_model = get_model_name(subfactory_class)
-                args.append(related_model)
-                related.append(related_model)
-                related.append(attr_name)
-                related.extend(subfactory_deps)
-
-            if isinstance(value, factory.SubFactory):
-                args.append(inflection.underscore(subfactory_class._meta.model.__name__))
-
-            fixture_defs.append(
-                FixtureDef(
-                    name=attr_name,
-                    function_name="subfactory_fixture",
-                    function_kwargs={"factory_class": subfactory_class},
-                    deps=args,
-                )
-            )
-            continue
-=======
     model_name = get_model_name(factory_class) if _name is None else _name
 
     fixture_defs = dict(
@@ -286,14 +238,9 @@
     )
     for name, fixture in fixture_defs.items():
         inject_into_caller(name, fixture, _caller_locals)
->>>>>>> 56dab104
 
     return factory_class
 
-<<<<<<< HEAD
-        value = factory_kwargs.get(attr, default_value)
-=======
->>>>>>> 56dab104
 
 def generate_fixtures(
     factory_class: FactoryType, model_name: str, overrides: Mapping[str, Any], caller_locals: Mapping[str, Any]
@@ -479,12 +426,8 @@
 
 def model_fixture(request: SubRequest, factory_name: str) -> Any:
     """Model fixture implementation."""
-<<<<<<< HEAD
     raise_if_upgrade_necessary()
-    factoryboy_request = request.getfixturevalue("factoryboy_request")
-=======
     factoryboy_request: FactoryboyRequest = request.getfixturevalue("factoryboy_request")
->>>>>>> 56dab104
 
     # Try to evaluate as much post-generation dependencies as possible
     factoryboy_request.evaluate(request)
