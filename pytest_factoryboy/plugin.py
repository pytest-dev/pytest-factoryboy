"""pytest-factoryboy plugin."""
from __future__ import annotations

from collections import defaultdict
from typing import TYPE_CHECKING

import pytest

if TYPE_CHECKING:
    from typing import Any
<<<<<<< HEAD
    from factory import Factory
    from _pytest.fixtures import FixtureRequest, SubRequest
=======

>>>>>>> 2c396dc4
    from _pytest.config import PytestPluginManager
    from _pytest.fixtures import FixtureRequest
    from _pytest.nodes import Item
    from _pytest.python import Metafunc
    from factory import Factory

    from .fixture import DeferredFunction


class CycleDetected(Exception):
    pass


class Request:
    """PyTest FactoryBoy request."""

    def __init__(self) -> None:
        """Create pytest_factoryboy request."""
        self.deferred: list[list[DeferredFunction]] = []
        self.results: dict[str, dict[str, Any]] = defaultdict(dict)
        self.model_factories: dict[str, type[Factory]] = {}
        self.in_progress: set[DeferredFunction] = set()

    def defer(self, functions: list[DeferredFunction]) -> None:
        """Defer post-generation declaration execution until the end of the test setup.

        :param functions: Functions to be deferred.
        :note: Once already finalized all following defer calls will execute the function directly.
        """
        self.deferred.append(functions)

    def get_deps(self, request: SubRequest, fixture: str, deps: set[str] | None = None) -> set[str]:
        request = request.getfixturevalue("request")

        if deps is None:
            deps = {fixture}
        if fixture == "request":
            return deps

        for fixturedef in request._fixturemanager.getfixturedefs(fixture, request._pyfuncitem.parent.nodeid) or []:
            for argname in fixturedef.argnames:
                if argname not in deps:
                    deps.add(argname)
                    deps.update(self.get_deps(request, argname, deps))
        return deps

    def get_current_deps(self, request: FixtureRequest | SubRequest) -> set[str]:
        deps = set()
        while hasattr(request, "_parent_request"):
            if request.fixturename and request.fixturename not in getattr(request, "_fixturedefs", {}):
                deps.add(request.fixturename)
            request = request._parent_request  # type: ignore[union-attr]
        return deps

    def execute(self, request: SubRequest, function: DeferredFunction, deferred: list[DeferredFunction]) -> None:
        """Execute deferred function and store the result."""
        if function in self.in_progress:
            raise CycleDetected()
        fixture = function.name
        model, attr = fixture.split("__", 1)
        if function.is_related:
            deps = self.get_deps(request, fixture)
            if deps.intersection(self.get_current_deps(request)):
                raise CycleDetected()
        self.model_factories[model] = function.factory

        self.in_progress.add(function)
        self.results[model][attr] = function(request)
        deferred.remove(function)
        self.in_progress.remove(function)

    def after_postgeneration(self, request: SubRequest) -> None:
        """Call _after_postgeneration hooks."""
        for model in list(self.results.keys()):
            results = self.results.pop(model)
            obj = request.getfixturevalue(model)
            factory = self.model_factories[model]
            factory._after_postgeneration(obj, create=True, results=results)

    def evaluate(self, request: SubRequest) -> None:
        """Finalize, run deferred post-generation actions, etc."""
        while self.deferred:
            try:
                deferred = self.deferred[-1]
                for function in list(deferred):
                    self.execute(request, function, deferred)
                if not deferred:
                    self.deferred.remove(deferred)
            except CycleDetected:
                return

        if not self.deferred:
            self.after_postgeneration(request)


@pytest.fixture
def factoryboy_request() -> Request:
    """PyTest FactoryBoy request fixture."""
    return Request()


@pytest.mark.tryfirst
def pytest_runtest_call(item: Item) -> None:
    """Before the test item is called."""
    # TODO: We should instead do an `if isinstance(item, Function)`.
    try:
        request = item._request  # type: ignore[attr-defined]
    except AttributeError:
        # pytest-pep8 plugin passes Pep8Item here during tests.
        return
    factoryboy_request = request.getfixturevalue("factoryboy_request")
    factoryboy_request.evaluate(request)
    assert not factoryboy_request.deferred
    request.config.hook.pytest_factoryboy_done(request=request)


def pytest_addhooks(pluginmanager: PytestPluginManager) -> None:
    """Register plugin hooks."""
    from pytest_factoryboy import hooks

    pluginmanager.add_hookspecs(hooks)


def pytest_generate_tests(metafunc: Metafunc) -> None:
    related: list[str] = []
    for arg2fixturedef in metafunc._arg2fixturedefs.values():
        fixturedef = arg2fixturedef[-1]
        related_fixtures = getattr(fixturedef.func, "_factoryboy_related", [])
        related.extend(related_fixtures)

    metafunc.fixturenames.extend(related)<|MERGE_RESOLUTION|>--- conflicted
+++ resolved
@@ -8,14 +8,9 @@
 
 if TYPE_CHECKING:
     from typing import Any
-<<<<<<< HEAD
-    from factory import Factory
+
+    from _pytest.config import PytestPluginManager
     from _pytest.fixtures import FixtureRequest, SubRequest
-=======
-
->>>>>>> 2c396dc4
-    from _pytest.config import PytestPluginManager
-    from _pytest.fixtures import FixtureRequest
     from _pytest.nodes import Item
     from _pytest.python import Metafunc
     from factory import Factory
