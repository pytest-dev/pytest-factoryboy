[metadata]
name = pytest-factoryboy
description = Factory Boy support for pytest.
long_description = file: README.rst, AUTHORS.rst, CHANGES.rst
long_description_content_type = text/x-rst
author = Oleg Pidsadnyi, Anatoly Bubenkov and others
license = MIT license
author_email = oleg.pidsadnyi@gmail.com
url = https://github.com/pytest-dev/pytest-factoryboy
version = attr: pytest_factoryboy.__version__
classifiers =
    Development Status :: 6 - Mature
    Intended Audience :: Developers
    License :: OSI Approved :: MIT License
    Operating System :: POSIX
    Operating System :: Microsoft :: Windows
    Operating System :: MacOS :: MacOS X
    Topic :: Software Development :: Testing
    Topic :: Software Development :: Libraries
    Topic :: Utilities
    Programming Language :: Python :: 3
    Programming Language :: Python :: 3.7
    Programming Language :: Python :: 3.8
    Programming Language :: Python :: 3.9
    Programming Language :: Python :: 3.10

[options]
python_requires = >=3.7
install_requires =
    inflection
    factory_boy>=2.10.0
<<<<<<< HEAD
    pytest>=6.0
=======
    pytest>=4.6
    mako
    appdirs
>>>>>>> 2e85fcd5
tests_require = tox
packages = pytest_factoryboy
include_package_data = True

[options.entry_points]
pytest11 =
    pytest-factoryboy = pytest_factoryboy.plugin<|MERGE_RESOLUTION|>--- conflicted
+++ resolved
@@ -29,13 +29,9 @@
 install_requires =
     inflection
     factory_boy>=2.10.0
-<<<<<<< HEAD
     pytest>=6.0
-=======
-    pytest>=4.6
     mako
     appdirs
->>>>>>> 2e85fcd5
 tests_require = tox
 packages = pytest_factoryboy
 include_package_data = True
