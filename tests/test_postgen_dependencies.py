"""Test post-generation dependencies."""
from __future__ import annotations

<<<<<<< HEAD
from dataclasses import dataclass, field
=======
from dataclasses import dataclass
from typing import TYPE_CHECKING
>>>>>>> 2c396dc4

import factory
import pytest

from pytest_factoryboy import register

if TYPE_CHECKING:
    from typing import Any

    from pytest_factoryboy.plugin import Request


@dataclass
class Foo:
    value: int
    expected: int

    bar: Bar | None = None

    # NOTE: following attributes are used internally only for assertions
    _create: bool | None = None
    _postgeneration_results: dict[str, Any] = field(default_factory=dict)


@dataclass
class Bar:
    foo: Foo


@dataclass
class Baz:
    foo: Foo


@register
class BazFactory(factory.Factory):
    class Meta:
        model = Baz

    foo = None


@register
class FooFactory(factory.Factory):

    """Foo factory."""

    class Meta:
        model = Foo

    value = 0
    expected = 0
    """Value that is expected at the constructor."""

    @factory.post_generation
    def set1(foo: Foo, create: bool, value: Any, **kwargs: Any) -> str:
        foo.value = 1
        return "set to 1"

    baz = factory.RelatedFactory(BazFactory, "foo")

    @classmethod
    def _after_postgeneration(cls, obj: Foo, create: bool, results: dict[str, Any] | None = None) -> None:
        obj._postgeneration_results = results or {}
        obj._create = create


class BarFactory(factory.Factory):

    """Bar factory."""

    foo = factory.SubFactory(FooFactory)

    @classmethod
    def _create(cls, model_class: type[Bar], foo: Foo) -> Bar:
        assert foo.value == foo.expected
        bar = super()._create(model_class, foo=foo)
        foo.bar = bar
        return bar

    class Meta:
        model = Bar


def test_postgen_invoked(foo: Foo):
    """Test that post-generation hooks are done and the value is 2."""
    assert foo.value == 1


register(BarFactory)


@pytest.mark.parametrize("foo__value", [3])
@pytest.mark.parametrize("foo__expected", [1])
def test_depends_on(bar: Bar):
    """Test that post-generation hooks are done and the value is 1."""
    assert bar.foo.value == 1


def test_getfixturevalue(request, factoryboy_request: Request):
    """Test post-generation declarations via the getfixturevalue."""
    foo = request.getfixturevalue("foo")
    assert not factoryboy_request.deferred
    assert foo.value == 1


def test_after_postgeneration(foo: Foo):
    """Test _after_postgeneration is called."""
    assert foo._create is True

    foo._postgeneration_results["set1"] == "set to 1"
    foo._postgeneration_results["baz"].foo is foo
    assert len(foo._postgeneration_results) == 2


@dataclass
class Ordered:
    value: str | None = None


@register
class OrderedFactory(factory.Factory):
    class Meta:
        model = Ordered

    @factory.post_generation
    def zzz(obj: Ordered, create: bool, val: Any, **kwargs: Any) -> None:
        obj.value = "zzz"

    @factory.post_generation
    def aaa(obj: Ordered, create: bool, val: Any, **kwargs: Any) -> None:
        obj.value = "aaa"


def test_ordered(ordered: Ordered):
    """Test post generation are ordered by creation counter."""
    assert ordered.value == "aaa"<|MERGE_RESOLUTION|>--- conflicted
+++ resolved
@@ -1,12 +1,8 @@
 """Test post-generation dependencies."""
 from __future__ import annotations
 
-<<<<<<< HEAD
 from dataclasses import dataclass, field
-=======
-from dataclasses import dataclass
 from typing import TYPE_CHECKING
->>>>>>> 2c396dc4
 
 import factory
 import pytest
