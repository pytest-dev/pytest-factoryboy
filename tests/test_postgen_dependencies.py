--- conflicted
+++ resolved
@@ -17,22 +17,16 @@
 
 @dataclass
 class Foo:
-<<<<<<< HEAD
-    def __init__(self, value, expected):
-        self.value = value
-        self.expected = expected
-        self.secret = ""
-        self.number = 4
+    value: int
+    expected: int
+    secret: str = ""
+    number: int = 4
 
-    def set_secret(self, new_secret):
+    def set_secret(self, new_secret: str) -> None:
         self.secret = new_secret
 
-    def set_number(self, new_number=987):
+    def set_number(self, new_number: int = 987) -> None:
         self.number = new_number
-=======
-    value: int
-    expected: int
->>>>>>> ba268c8d
 
 
 @dataclass
@@ -55,7 +49,6 @@
 
 @register
 class FooFactory(factory.Factory):
-
     """Foo factory."""
 
     class Meta:
@@ -64,6 +57,7 @@
     value = 0
     #: Value that is expected at the constructor
     expected = 0
+
     secret = factory.PostGenerationMethodCall("set_secret", "super secret")
     number = factory.PostGenerationMethodCall("set_number")
 
@@ -72,7 +66,7 @@
         foo.value = 1
         return "set to 1"
 
-    baz = factory.RelatedFactory(BazFactory, "foo")
+    baz = factory.RelatedFactory(BazFactory, factory_related_name="foo")
 
     @factory.post_generation
     def set2(foo, create, value, **kwargs):
@@ -86,7 +80,6 @@
 
 
 class BarFactory(factory.Factory):
-
     """Bar factory."""
 
     foo = factory.SubFactory(FooFactory)
@@ -146,19 +139,13 @@
 
 def test_after_postgeneration(foo: Foo):
     """Test _after_postgeneration is called."""
-<<<<<<< HEAD
-    assert foo._postgeneration_results == {"set1": None, "set2": None, "secret": None, "number": None}
-=======
->>>>>>> ba268c8d
     assert foo._create is True
-
-    foo._postgeneration_results["set1"] == "set to 1"
-    foo._postgeneration_results["baz"].foo is foo
-    assert len(foo._postgeneration_results) == 2
+    assert foo._postgeneration_results.pop("baz")
+    assert foo._postgeneration_results == {"set1": "set to 1", "set2": None, "secret": None, "number": None}
 
 
 @pytest.mark.parametrize("foo__set2", [123])
-def test_postgeneration_fixture(foo):
+def test_postgeneration_fixture(foo: Foo):
     """Test fixture for ``PostGeneration`` declaration."""
     assert foo.value == 123
 
@@ -169,7 +156,7 @@
         ("test secret", 456),
     ],
 )
-def test_postgenerationmethodcall_fixture(foo):
+def test_postgenerationmethodcall_fixture(foo: Foo):
     """Test fixture for ``PostGenerationMethodCall`` declaration."""
     assert foo.secret == "test secret"
     assert foo.number == 456
