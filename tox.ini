[tox]
distshare = {homedir}/.tox/distshare
<<<<<<< HEAD
envlist = py38-pytest{46,50,51,52,53,54,60,61,62,70,71,latest,main},
          py{37,39,310,311}-pytestlatest,
          py{37,38,39,310,311}-mypy
=======
envlist = py38-pytest{50,51,52,53,54,60,61,62,70,71,latest,main},
          py{37,39,310,311}-pytestlatest
>>>>>>> ba268c8d

[testenv]
commands = pytest --junitxml={envlogdir}/junit-{envname}.xml {posargs:tests}
deps =
    pytestlatest: pytest
    pytestmain: git+https://github.com/pytest-dev/pytest.git@main
    pytest71: pytest~=7.1.0
    pytest70: pytest~=7.0.0
    pytest62: pytest~=6.2.0
    pytest61: pytest~=6.1.0
    pytest60: pytest~=6.0.0
    pytest54: pytest~=5.4.0
    pytest53: pytest~=5.3.0
    pytest52: pytest~=5.2.0
    pytest51: pytest~=5.1.0
    pytest50: pytest~=5.0.0

    -r{toxinidir}/requirements-testing.txt

[testenv:py38-pytestmain]
# allow failures of tests run for `pytest` installed from `main` branch
ignore_outcome = true

[testenv:py311-pytestlatest]
# allow failures of tests run with unstable python 3.11
ignore_outcome = true

[testenv:py{37,38,39,310,311}-mypy]
commands = mypy {posargs:.}
deps =
    mypy~=0.950

    -r{toxinidir}/requirements-testing.txt

[pytest]
addopts = -vv -l

[gh-actions]
python =
    3.7: py37
    3.8: py38
    3.9: py39
    3.10: py310
    3.11: py311<|MERGE_RESOLUTION|>--- conflicted
+++ resolved
@@ -1,13 +1,8 @@
 [tox]
 distshare = {homedir}/.tox/distshare
-<<<<<<< HEAD
-envlist = py38-pytest{46,50,51,52,53,54,60,61,62,70,71,latest,main},
-          py{37,39,310,311}-pytestlatest,
-          py{37,38,39,310,311}-mypy
-=======
 envlist = py38-pytest{50,51,52,53,54,60,61,62,70,71,latest,main},
           py{37,39,310,311}-pytestlatest
->>>>>>> ba268c8d
+          py{37,38,39,310,311}-mypy
 
 [testenv]
 commands = pytest --junitxml={envlogdir}/junit-{envname}.xml {posargs:tests}
